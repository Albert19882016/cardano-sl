-- | Module containing explorer-specific logic and data

module Pos.Explorer.DB
       ( ExplorerOp (..)
       , Page
       , Epoch
       , numOfLastTxs
       , getTxExtra
       , getAddrHistory
       , getAddrBalance
       , getPageBlocks
       , getEpochBlocks
       , getLastTransactions
       , prepareExplorerDB
       ) where

import           Universum

import qualified Data.HashMap.Strict   as HM
import qualified Data.Map.Strict       as M
import qualified Database.RocksDB      as Rocks
import           Ether.Internal        (HasLens (..))

import           Pos.Binary.Class      (UnsignedVarInt (..), serialize')
import           Pos.Context.Functions (GenesisUtxo, genesisUtxoM)
import           Pos.Core              (unsafeAddCoin)
import           Pos.Core.Types        (Address, Coin, EpochIndex, HeaderHash)
import           Pos.DB                (DBTag (GStateDB), MonadDB,
                                        MonadDBRead (dbGet), RocksBatchOp (..))
import           Pos.DB.GState.Common  (gsGetBi, gsPutBi, writeBatchGState)
import           Pos.Explorer.Core     (AddrHistory, TxExtra (..))
import           Pos.Txp.Core          (Tx, TxId, TxOutAux (..), _TxOut)
import           Pos.Txp.Toil          (Utxo)
import           Pos.Util.Chrono       (NewestFirst (..))

----------------------------------------------------------------------------
-- Types
----------------------------------------------------------------------------

-- Left like type aliases in order to remain flexible.
type Page = Int
type Epoch = EpochIndex

-- type PageBlocks = [Block SscGodTossing]
-- ^ this is much simpler but we are trading time for space 
-- (since space is an issue, it seems)

-- TODO: In time if we have enough constants, maybe add to explorer Constants?
numOfLastTxs :: Int
numOfLastTxs = 20

----------------------------------------------------------------------------
-- Getters
----------------------------------------------------------------------------

getTxExtra :: MonadDBRead m => TxId -> m (Maybe TxExtra)
getTxExtra = gsGetBi . txExtraPrefix

getAddrHistory :: MonadDBRead m => Address -> m AddrHistory
getAddrHistory = fmap (NewestFirst . concat . maybeToList) .
                 gsGetBi . addrHistoryPrefix

getAddrBalance :: MonadDBRead m => Address -> m (Maybe Coin)
getAddrBalance = gsGetBi . addrBalancePrefix

getPageBlocks :: MonadDBRead m => Page -> m (Maybe [HeaderHash])
getPageBlocks = gsGetBi . blockPagePrefix

getEpochBlocks :: MonadDBRead m => Epoch -> m (Maybe [HeaderHash])
getEpochBlocks = gsGetBi . blockEpochPrefix

getLastTransactions :: MonadDBRead m => m (Maybe [Tx])
getLastTransactions = gsGetBi lastTxsPrefix

----------------------------------------------------------------------------
-- Initialization
----------------------------------------------------------------------------

prepareExplorerDB :: (MonadReader ctx m, HasLens GenesisUtxo ctx GenesisUtxo, MonadDB m) => m ()
prepareExplorerDB =
    unlessM areBalancesInitialized $ do
        genesisUtxo <- genesisUtxoM
        putGenesisBalances genesisUtxo
        putInitFlag

balancesInitFlag :: ByteString
balancesInitFlag = "e/init/"

areBalancesInitialized :: MonadDBRead m => m Bool
areBalancesInitialized = isJust <$> dbGet GStateDB balancesInitFlag

putInitFlag :: MonadDB m => m ()
putInitFlag = gsPutBi balancesInitFlag True

putGenesisBalances :: MonadDB m => Utxo -> m ()
putGenesisBalances genesisUtxo =
    writeBatchGState $
    map (uncurry PutAddrBalance) $ combineWith unsafeAddCoin txOuts
  where
    txOuts = map (view _TxOut . toaOut) . M.elems $ genesisUtxo
    combineWith :: (Eq a, Hashable a) => (b -> b -> b) -> [(a, b)] -> [(a, b)]
    combineWith func = HM.toList . HM.fromListWith func

----------------------------------------------------------------------------
-- Batch operations
----------------------------------------------------------------------------

data ExplorerOp
    = AddTxExtra !TxId !TxExtra
    | DelTxExtra !TxId

    | PutPageBlocks !Page ![HeaderHash]

    | PutEpochBlocks !Epoch ![HeaderHash]

    | PutLastTxs ![Tx]

    | UpdateAddrHistory !Address !AddrHistory

    | PutAddrBalance !Address !Coin
    | DelAddrBalance !Address

instance RocksBatchOp ExplorerOp where
  
    toBatchOp (AddTxExtra id extra) =
        [Rocks.Put (txExtraPrefix id) (serialize' extra)]
    toBatchOp (DelTxExtra id) =
        [Rocks.Del $ txExtraPrefix id]
    
    toBatchOp (PutPageBlocks page pageBlocks) =
        [Rocks.Put (blockPagePrefix page) (serialize' pageBlocks)]

    toBatchOp (PutEpochBlocks epoch pageBlocks) =
        [Rocks.Put (blockEpochPrefix epoch) (serialize' pageBlocks)]

    toBatchOp (PutLastTxs lastTxs) =
        [Rocks.Put lastTxsPrefix (encode lastTxs)]

    toBatchOp (UpdateAddrHistory addr txs) =
        [Rocks.Put (addrHistoryPrefix addr) (serialize' txs)]

    toBatchOp (PutAddrBalance addr coin) =
        [Rocks.Put (addrBalancePrefix addr) (serialize' coin)]
    toBatchOp (DelAddrBalance addr) =
        [Rocks.Del $ addrBalancePrefix addr]

----------------------------------------------------------------------------
-- Keys
----------------------------------------------------------------------------

txExtraPrefix :: TxId -> ByteString
txExtraPrefix h = "e/tx/" <> serialize' h

addrHistoryPrefix :: Address -> ByteString
addrHistoryPrefix addr = "e/ah/" <> serialize' addr

addrBalancePrefix :: Address -> ByteString
addrBalancePrefix addr = "e/ab/" <> serialize' addr

blockPagePrefix :: Page -> ByteString
blockPagePrefix page = "e/page/" <> encodedPage
  where
    encodedPage = serialize' $ UnsignedVarInt page

blockEpochPrefix :: Epoch -> ByteString
<<<<<<< HEAD
blockEpochPrefix epoch = "e/epoch/" <> serialize' epoch
=======
blockEpochPrefix epoch = "e/epoch/" <> encode epoch

lastTxsPrefix :: ByteString
lastTxsPrefix = "e/ltxs/"
>>>>>>> 5e82d12a
<|MERGE_RESOLUTION|>--- conflicted
+++ resolved
@@ -121,12 +121,12 @@
     | DelAddrBalance !Address
 
 instance RocksBatchOp ExplorerOp where
-  
+
     toBatchOp (AddTxExtra id extra) =
         [Rocks.Put (txExtraPrefix id) (serialize' extra)]
     toBatchOp (DelTxExtra id) =
         [Rocks.Del $ txExtraPrefix id]
-    
+
     toBatchOp (PutPageBlocks page pageBlocks) =
         [Rocks.Put (blockPagePrefix page) (serialize' pageBlocks)]
 
@@ -134,7 +134,7 @@
         [Rocks.Put (blockEpochPrefix epoch) (serialize' pageBlocks)]
 
     toBatchOp (PutLastTxs lastTxs) =
-        [Rocks.Put lastTxsPrefix (encode lastTxs)]
+        [Rocks.Put lastTxsPrefix (serialize' lastTxs)]
 
     toBatchOp (UpdateAddrHistory addr txs) =
         [Rocks.Put (addrHistoryPrefix addr) (serialize' txs)]
@@ -163,11 +163,7 @@
     encodedPage = serialize' $ UnsignedVarInt page
 
 blockEpochPrefix :: Epoch -> ByteString
-<<<<<<< HEAD
 blockEpochPrefix epoch = "e/epoch/" <> serialize' epoch
-=======
-blockEpochPrefix epoch = "e/epoch/" <> encode epoch
 
 lastTxsPrefix :: ByteString
-lastTxsPrefix = "e/ltxs/"
->>>>>>> 5e82d12a
+lastTxsPrefix = "e/ltxs/"
--- conflicted
+++ resolved
@@ -6,11 +6,6 @@
        , Storage.wamAccount
        ) where
 
-<<<<<<< HEAD
 import           Pos.Wallet.Web.State.State
 import           Pos.Wallet.Web.State.Util
-=======
-import           Pos.Wallet.Web.State.State hiding (applyModifierToWallet, rollbackModifierFromWallet)
-import           Pos.Wallet.Web.State.Util
-import qualified Pos.Wallet.Web.State.Storage as Storage
->>>>>>> 332158ac
+import qualified Pos.Wallet.Web.State.Storage as Storage
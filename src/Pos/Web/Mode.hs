{-# LANGUAGE ScopedTypeVariables #-}
{-# LANGUAGE TypeFamilies        #-}
{-# LANGUAGE TypeOperators       #-}

module Pos.Web.Mode
    ( WebMode
    , WebModeContext(..)
    ) where

<<<<<<< HEAD
import qualified Control.Monad.Reader  as Mtl
import           Mockable              (Production)

import           Pos.Context           (NodeContext)
import           Pos.DB                (NodeDBs)
import           Pos.DB.Class          (MonadDB (..), MonadDBRead (..))
import           Pos.DB.Rocks.Redirect (dbDeleteDefault, dbGetDefault,
                                        dbIterSourceDefault, dbPutDefault,
                                        dbWriteBatchDefault)
import           Pos.ExecMode          ((:::), ExecMode (..), ExecModeM, modeContext)
import           Pos.Txp.MemState      (GenericTxpLocalData, TxpHolderTag)
import           Pos.WorkMode          (TxpExtra_TMP)
=======
import           Universum

import           Control.Lens         (makeLensesWith)
import qualified Control.Monad.Reader as Mtl
import           Ether.Internal       (HasLens (..))
import           Mockable             (Production)

import           Pos.Context          (HasPrimaryKey (..), HasSscContext (..),
                                       NodeContext)
import           Pos.DB               (NodeDBs)
import           Pos.DB.Class         (MonadDB (..), MonadDBRead (..))
import           Pos.DB.Redirect      (dbDeleteDefault, dbGetDefault, dbIterSourceDefault,
                                       dbPutDefault, dbWriteBatchDefault)
import           Pos.Txp.MemState     (GenericTxpLocalData, TxpHolderTag)
import           Pos.Util.Util        (postfixLFields)
import           Pos.WorkMode         (TxpExtra_TMP)
>>>>>>> 61fc4515

data WebModeContext ssc = WebModeContext
    { wmcNodeDBs      :: !NodeDBs
    , wmcTxpLocalData :: !(GenericTxpLocalData TxpExtra_TMP)
    , wmcNodeContext  :: !(NodeContext ssc)
    }

makeLensesWith postfixLFields ''WebModeContext

instance HasLens NodeDBs (WebModeContext ssc) NodeDBs where
    lensOf = wmcNodeDBs_L

instance HasLens TxpHolderTag (WebModeContext ssc) (GenericTxpLocalData TxpExtra_TMP) where
    lensOf = wmcTxpLocalData_L

instance {-# OVERLAPPABLE #-}
    HasLens tag (NodeContext ssc) r =>
    HasLens tag (WebModeContext ssc) r
  where
    lensOf = wmcNodeContext_L . lensOf @tag

instance HasSscContext ssc (WebModeContext ssc) where
    sscContext = wmcNodeContext_L . sscContext

instance HasPrimaryKey (WebModeContext ssc) where
    primaryKey = wmcNodeContext_L . primaryKey

type WebMode ssc = Mtl.ReaderT (WebModeContext ssc) Production

instance MonadDBRead (WebMode ssc) where
    dbGet = dbGetDefault
    dbIterSource = dbIterSourceDefault

instance MonadDB (WebMode ssc) where
    dbPut = dbPutDefault
    dbWriteBatch = dbWriteBatchDefault
    dbDelete = dbDeleteDefault<|MERGE_RESOLUTION|>--- conflicted
+++ resolved
@@ -7,37 +7,23 @@
     , WebModeContext(..)
     ) where
 
-<<<<<<< HEAD
+import           Universum
+
+import           Control.Lens          (makeLensesWith)
 import qualified Control.Monad.Reader  as Mtl
+import           Ether.Internal        (HasLens (..))
 import           Mockable              (Production)
 
-import           Pos.Context           (NodeContext)
+import           Pos.Context           (HasPrimaryKey (..), HasSscContext (..),
+                                        NodeContext)
 import           Pos.DB                (NodeDBs)
 import           Pos.DB.Class          (MonadDB (..), MonadDBRead (..))
 import           Pos.DB.Rocks.Redirect (dbDeleteDefault, dbGetDefault,
                                         dbIterSourceDefault, dbPutDefault,
                                         dbWriteBatchDefault)
-import           Pos.ExecMode          ((:::), ExecMode (..), ExecModeM, modeContext)
 import           Pos.Txp.MemState      (GenericTxpLocalData, TxpHolderTag)
+import           Pos.Util.Util         (postfixLFields)
 import           Pos.WorkMode          (TxpExtra_TMP)
-=======
-import           Universum
-
-import           Control.Lens         (makeLensesWith)
-import qualified Control.Monad.Reader as Mtl
-import           Ether.Internal       (HasLens (..))
-import           Mockable             (Production)
-
-import           Pos.Context          (HasPrimaryKey (..), HasSscContext (..),
-                                       NodeContext)
-import           Pos.DB               (NodeDBs)
-import           Pos.DB.Class         (MonadDB (..), MonadDBRead (..))
-import           Pos.DB.Redirect      (dbDeleteDefault, dbGetDefault, dbIterSourceDefault,
-                                       dbPutDefault, dbWriteBatchDefault)
-import           Pos.Txp.MemState     (GenericTxpLocalData, TxpHolderTag)
-import           Pos.Util.Util        (postfixLFields)
-import           Pos.WorkMode         (TxpExtra_TMP)
->>>>>>> 61fc4515
 
 data WebModeContext ssc = WebModeContext
     { wmcNodeDBs      :: !NodeDBs

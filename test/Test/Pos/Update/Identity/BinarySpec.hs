-- | This module tests Binary instances for Pos.Update types

module Test.Pos.Update.Identity.BinarySpec
       ( spec
       ) where

import           Test.Hspec              (Spec, describe)
import           Universum

<<<<<<< HEAD
import           Pos.Binary     ()
import qualified Pos.Update     as U
import           Pos.Util.Relay as R

import           Test.Pos.Util  (binaryTest, networkBinaryTest)
=======
import           Pos.Binary              ()
import           Pos.Communication.Relay as R
import qualified Pos.Update              as U

import           Test.Pos.Util           (binaryTest, networkBinaryTest)
>>>>>>> 41162d6e

spec :: Spec
spec =
  describe "Update system" $ do
    describe "Bi instances" $ do
      describe "Core" $ do
        binaryTest @U.UpId
        binaryTest @U.UpdateProposal
        binaryTest @U.UpdateVote
        binaryTest @U.UpdateData
        binaryTest @U.UpdatePayload
        binaryTest @U.SystemTag
      describe "Poll" $ do
        binaryTest @U.UndecidedProposalState
        binaryTest @U.UpsExtra
        binaryTest @U.DecidedProposalState
        binaryTest @U.DpsExtra
        binaryTest @U.ConfirmedProposalState
        -- TODO: binaryTest @U.ProposalState
      describe "Network" $ do
        networkBinaryTest @(R.InvMsg U.VoteId U.VoteMsgTag)
        networkBinaryTest @(R.ReqMsg U.VoteId U.VoteMsgTag)
        networkBinaryTest @(R.DataMsg U.UpdateVote)
        networkBinaryTest @(R.InvMsg U.UpId U.ProposalMsgTag)
        networkBinaryTest @(R.ReqMsg U.UpId U.ProposalMsgTag)
        networkBinaryTest @(R.DataMsg (U.UpdateProposal, [U.UpdateVote]))<|MERGE_RESOLUTION|>--- conflicted
+++ resolved
@@ -7,19 +7,11 @@
 import           Test.Hspec              (Spec, describe)
 import           Universum
 
-<<<<<<< HEAD
-import           Pos.Binary     ()
-import qualified Pos.Update     as U
-import           Pos.Util.Relay as R
-
-import           Test.Pos.Util  (binaryTest, networkBinaryTest)
-=======
 import           Pos.Binary              ()
 import           Pos.Communication.Relay as R
 import qualified Pos.Update              as U
 
 import           Test.Pos.Util           (binaryTest, networkBinaryTest)
->>>>>>> 41162d6e
 
 spec :: Spec
 spec =

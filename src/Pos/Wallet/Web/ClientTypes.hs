{-# LANGUAGE TemplateHaskell #-}

-- This module is to be moved later anywhere else, just to have a
-- starting point

-- | Types representing client (wallet) requests on wallet API.
module Pos.Wallet.Web.ClientTypes
      ( SyncProgress (..)
      , CAddress (..)
      , CCurrency (..)
      , CHash (..)
      , CTType (..)
      , CPassPhrase (..)
      , CProfile (..)
      , CPwHash
      , CTx (..)
      , CTxId
      , CTxMeta (..)
      , CTExMeta (..)
      , CInitialized (..)
      , CWallet (..)
      , CWalletType (..)
      , CWalletMeta (..)
      , CWalletInit (..)
      , CUpdateInfo (..)
      , CWalletRedeem (..)
      , NotifyEvent (..)
      , addressToCAddress
      , cAddressToAddress
      , passPhraseToCPassPhrase
      , cPassPhraseToPassPhrase
      , mkCTx
      , mkCTxId
      , txIdToCTxId
      , ctTypeMeta
      , txContainsTitle
      , toCUpdateInfo
      ) where

<<<<<<< HEAD
import           Control.Lens          (_Left)
import qualified Data.ByteString.Lazy  as LBS
import           Data.Text             (Text, isInfixOf, toLower)
import           GHC.Generics          (Generic)
import qualified Prelude
import           Universum

import           Data.Default          (Default, def)
import           Data.Hashable         (Hashable (..))
import           Data.Time.Clock.POSIX (POSIXTime)
import           Formatting            (build, sformat)
import qualified Serokell.Util.Base64  as Base64

import           Pos.Aeson.Types       ()
import           Pos.Binary.Class      (decodeFull, encodeStrict)
import           Pos.Core.Types        (ScriptVersion)
import           Pos.Crypto            (PassPhrase, hashHexF)
import           Pos.Txp.Core.Types    (Tx (..), TxId, txOutAddress, txOutValue)
import           Pos.Types             (Address (..), BlockVersion, ChainDifficulty, Coin,
                                        SoftwareVersion, decodeTextAddress, sumCoins,
                                        unsafeIntegerToCoin)
import           Pos.Update.Core       (BlockVersionData (..), StakeholderVotes,
                                        UpdateProposal (..), isPositiveVote)
import           Pos.Update.Poll       (ConfirmedProposalState (..))
import           Pos.Util.BackupPhrase (BackupPhrase)
import           Pos.Wallet.Tx.Pure    (TxHistoryEntry (..))
=======
import           Universum

import           Data.Default           (Default, def)
import           Data.Hashable          (Hashable (..))
import           Data.Text              (Text, isInfixOf, toLower)
import           Data.Time.Clock.POSIX  (POSIXTime)
import           Formatting             (build, sformat)

import           Pos.Aeson.Types        ()
import           Pos.Client.Txp.History (TxHistoryEntry (..))
import           Pos.Core.Types         (ScriptVersion)
import           Pos.Crypto             (hashHexF)
import           Pos.Txp.Core.Types     (Tx (..), TxId, txOutAddress, txOutValue)
import           Pos.Types              (Address (..), BlockVersion, ChainDifficulty,
                                         Coin, SoftwareVersion, decodeTextAddress,
                                         sumCoins, unsafeIntegerToCoin)
import           Pos.Update.Core        (BlockVersionData (..), StakeholderVotes,
                                         UpdateProposal (..), isPositiveVote)
import           Pos.Update.Poll        (ConfirmedProposalState (..))
import           Pos.Util.BackupPhrase  (BackupPhrase)
>>>>>>> f5db6863

data SyncProgress = SyncProgress
    { _spLocalCD   :: ChainDifficulty
    , _spNetworkCD :: Maybe ChainDifficulty
    , _spPeers     :: Word
    } deriving (Show, Generic)

instance Default SyncProgress where
    def = SyncProgress 0 mzero 0

-- Notifications
data NotifyEvent
    = ConnectionOpened
    -- _ | NewWalletTransaction CAddress
    -- _ | NewTransaction
    | NetworkDifficultyChanged ChainDifficulty -- ie new block or fork (rollback)
    | LocalDifficultyChanged ChainDifficulty -- ie new block or fork (rollback)
    | ConnectedPeersChanged Word
    | UpdateAvailable
    | ConnectionClosed
    deriving (Show, Generic)

-- | Currencies handled by client.
-- Note: Cardano does not deal with other currency than ADA yet.
data CCurrency
    = ADA
    | BTC
    | ETH
    deriving (Show, Read, Generic)

-- | Client hash
newtype CHash = CHash Text deriving (Show, Eq, Generic, Buildable)

instance Hashable CHash where
    hashWithSalt s (CHash h) = hashWithSalt s h

-- | Client address
newtype CAddress = CAddress CHash deriving (Show, Eq, Generic, Hashable, Buildable)

-- TODO: this is not complitely safe. If someone changes
-- implementation of Buildable Address. It should be probably more
-- safe to introduce `class PSSimplified` that would have the same
-- implementation has it is with Buildable Address but then person
-- will know it will probably change something for purescript.
-- | Transform Address into CAddress
addressToCAddress :: Address -> CAddress
addressToCAddress = CAddress . CHash . sformat build

cAddressToAddress :: CAddress -> Either Text Address
cAddressToAddress (CAddress (CHash h)) = decodeTextAddress h

-- | Client transaction id
newtype CTxId = CTxId CHash deriving (Show, Eq, Generic, Hashable)

mkCTxId :: Text -> CTxId
mkCTxId = CTxId . CHash

-- | transform TxId into CTxId
txIdToCTxId :: TxId -> CTxId
txIdToCTxId = mkCTxId . sformat hashHexF

mkCTx
    :: Address            -- ^ An address for which transaction info is forming
    -> ChainDifficulty    -- ^ Current chain difficulty (to get confirmations)
    -> TxHistoryEntry     -- ^ Tx history entry
    -> CTxMeta            -- ^ Transaction metadata
    -> CTx
mkCTx addr diff THEntry {..} meta = CTx {..}
  where
    ctId = txIdToCTxId _thTxId
    outputs = toList $ _txOutputs _thTx
    isToItself = all ((== addr) . txOutAddress) outputs
    ctAmount = unsafeIntegerToCoin . sumCoins . map txOutValue $
        filter ((|| isToItself) . xor _thIsOutput . (== addr) . txOutAddress) outputs
    ctConfirmations = maybe 0 fromIntegral $ (diff -) <$> _thDifficulty
    ctType = if _thIsOutput
             then CTOut meta
             else CTIn meta

newtype CPassPhrase = CPassPhrase Text deriving (Eq, Generic)

instance Show CPassPhrase where
    show _ = "<pass phrase>"

passPhraseToCPassPhrase :: PassPhrase -> CPassPhrase
passPhraseToCPassPhrase passphrase =
    CPassPhrase . Base64.encode $ encodeStrict passphrase

cPassPhraseToPassPhrase
    :: CPassPhrase -> Either Text PassPhrase
cPassPhraseToPassPhrase (CPassPhrase text) =
    (_Left %~ toText) . decodeFull . LBS.fromStrict =<< Base64.decode text

----------------------------------------------------------------------------
-- Wallet
----------------------------------------------------------------------------

-- | A wallet can be used as personal or shared wallet
data CWalletType
    = CWTPersonal
    | CWTShared
    deriving (Show, Generic)

-- | Meta data of CWallet
-- Includes data which are not provided by Cardano
data CWalletMeta = CWalletMeta
    { cwType     :: !CWalletType
    , cwCurrency :: !CCurrency
    , cwName     :: !Text
    } deriving (Show, Generic)

instance Default CWalletMeta where
    def = CWalletMeta CWTPersonal ADA "Personal Wallet"

-- | Client Wallet (CW)
-- (Flow type: walletType)
data CWallet = CWallet
    { cwAddress :: !CAddress
    , cwAmount  :: !Coin
    , cwMeta    :: !CWalletMeta
    } deriving (Show, Generic)

-- | Query data for wallet creation
-- (wallet meta + backup phrase)
data CWalletInit = CWalletInit
    { cwBackupPhrase :: !BackupPhrase
    , cwInitMeta     :: !CWalletMeta
    } deriving (Show, Generic)

-- | Query data for redeem
data CWalletRedeem = CWalletRedeem
    { crWalletId :: !CAddress
    , crSeed     :: !Text -- TODO: newtype!
    } deriving (Show, Generic)

----------------------------------------------------------------------------
-- Profile
----------------------------------------------------------------------------

-- | Password hash of client profile
type CPwHash = Text -- or Base64 or something else

-- | Client profile (CP)
-- all data of client are "meta data" - that is not provided by Cardano
-- (Flow type: accountType)
data CProfile = CProfile
    { cpName        :: Text
    , cpEmail       :: Text
    , cpPhoneNumber :: Text
    , cpPwHash      :: CPwHash
    , cpPwCreated   :: POSIXTime
    , cpLocale      :: Text
    , cpPicture     :: Text -- TODO: base64
    } deriving (Show, Generic)

----------------------------------------------------------------------------
-- Transactions
----------------------------------------------------------------------------

-- | meta data of transactions
data CTxMeta = CTxMeta
    { ctmCurrency    :: CCurrency
    , ctmTitle       :: Text
    , ctmDescription :: Text
    , ctmDate        :: POSIXTime
    } deriving (Show, Generic)

-- | type of transactions
-- It can be an input / output / exchange transaction
-- CTInOut CTExMeta -- Ex == exchange
data CTType
    = CTIn CTxMeta
    | CTOut CTxMeta
    deriving (Show, Generic)

ctTypeMeta :: Lens' CTType CTxMeta
ctTypeMeta f (CTIn meta)  = CTIn <$> f meta
ctTypeMeta f (CTOut meta) = CTOut <$> f meta

-- | Client transaction (CTx)
-- Provides all Data about a transaction needed by client.
-- It includes meta data which are not part of Cardano, too
-- (Flow type: transactionType)
data CTx = CTx
    { ctId            :: CTxId
    , ctAmount        :: Coin
    , ctConfirmations :: Word
    , ctType          :: CTType -- it includes all "meta data"
    } deriving (Show, Generic)

ctType' :: Lens' CTx CTType
ctType' f (CTx id amount cf tp) = CTx id amount cf <$> f tp

txContainsTitle :: Text -> CTx -> Bool
txContainsTitle search = isInfixOf (toLower search) . toLower . ctmTitle . view (ctType' . ctTypeMeta)

-- | meta data of exchanges
data CTExMeta = CTExMeta
    { cexCurrency    :: CCurrency
    , cexTitle       :: Text
    , cexDescription :: Text
    , cexDate        :: POSIXTime
    , cexRate        :: Text
    , cexLabel       :: Text -- counter part of client's 'exchange' value
    , cexAddress     :: CAddress
    } deriving (Show, Generic)

-- | Update system data
data CUpdateInfo = CUpdateInfo
    { cuiSoftwareVersion :: !SoftwareVersion
    , cuiBlockVesion     :: !BlockVersion
    , cuiScriptVersion   :: !ScriptVersion
    , cuiImplicit        :: !Bool
--    , cuiProposed        :: !HeaderHash
--    , cuiDecided         :: !HeaderHash
--    , cuiConfirmed       :: !HeaderHash
--    , cuiAdopted         :: !(Maybe HeaderHash)
    , cuiVotesFor        :: !Int
    , cuiVotesAgainst    :: !Int
    , cuiPositiveStake   :: !Coin
    , cuiNegativeStake   :: !Coin
    } deriving (Show, Generic)

-- | Return counts of negative and positive votes
countVotes :: StakeholderVotes -> (Int, Int)
countVotes = foldl' counter (0, 0)
  where counter (n, m) vote = if isPositiveVote vote
                              then (n + 1, m)
                              else (n, m + 1)

-- | Creates 'CTUpdateInfo' from 'ConfirmedProposalState'
toCUpdateInfo :: ConfirmedProposalState -> CUpdateInfo
toCUpdateInfo ConfirmedProposalState {..} =
    let UpdateProposal {..} = cpsUpdateProposal
        cuiSoftwareVersion  = upSoftwareVersion
        cuiBlockVesion      = upBlockVersion
        cuiScriptVersion    = bvdScriptVersion upBlockVersionData
        cuiImplicit         = cpsImplicit
--        cuiProposed         = cpsProposed
--        cuiDecided          = cpsDecided
--        cuiConfirmed        = cpsConfirmed
--        cuiAdopted          = cpsAdopted
        (cuiVotesFor, cuiVotesAgainst) = countVotes cpsVotes
        cuiPositiveStake    = cpsPositiveStake
        cuiNegativeStake    = cpsNegativeStake
    in CUpdateInfo {..}

----------------------------------------------------------------------------
-- Reporting
----------------------------------------------------------------------------

-- | Represents a knowledge about how much time did it take for client
-- (wallet) to initialize. All numbers are milliseconds.
data CInitialized = CInitialized
    { cTotalTime :: Word -- ^ Total time from very start to main
                            -- post-sync screen.
    , cPreInit   :: Word -- ^ Time passed from beginning to network
                            -- connection with peers established.
    } deriving (Show, Generic)<|MERGE_RESOLUTION|>--- conflicted
+++ resolved
@@ -37,46 +37,23 @@
       , toCUpdateInfo
       ) where
 
-<<<<<<< HEAD
-import           Control.Lens          (_Left)
-import qualified Data.ByteString.Lazy  as LBS
-import           Data.Text             (Text, isInfixOf, toLower)
-import           GHC.Generics          (Generic)
-import qualified Prelude
 import           Universum
 
-import           Data.Default          (Default, def)
-import           Data.Hashable         (Hashable (..))
-import           Data.Time.Clock.POSIX (POSIXTime)
-import           Formatting            (build, sformat)
-import qualified Serokell.Util.Base64  as Base64
-
-import           Pos.Aeson.Types       ()
-import           Pos.Binary.Class      (decodeFull, encodeStrict)
-import           Pos.Core.Types        (ScriptVersion)
-import           Pos.Crypto            (PassPhrase, hashHexF)
-import           Pos.Txp.Core.Types    (Tx (..), TxId, txOutAddress, txOutValue)
-import           Pos.Types             (Address (..), BlockVersion, ChainDifficulty, Coin,
-                                        SoftwareVersion, decodeTextAddress, sumCoins,
-                                        unsafeIntegerToCoin)
-import           Pos.Update.Core       (BlockVersionData (..), StakeholderVotes,
-                                        UpdateProposal (..), isPositiveVote)
-import           Pos.Update.Poll       (ConfirmedProposalState (..))
-import           Pos.Util.BackupPhrase (BackupPhrase)
-import           Pos.Wallet.Tx.Pure    (TxHistoryEntry (..))
-=======
-import           Universum
-
+import           Control.Lens           (_Left)
+import qualified Data.ByteString.Lazy   as LBS
 import           Data.Default           (Default, def)
 import           Data.Hashable          (Hashable (..))
 import           Data.Text              (Text, isInfixOf, toLower)
 import           Data.Time.Clock.POSIX  (POSIXTime)
 import           Formatting             (build, sformat)
+import           Prelude                (show)
+import qualified Serokell.Util.Base64   as Base64
 
 import           Pos.Aeson.Types        ()
+import           Pos.Binary.Class       (decodeFull, encodeStrict)
 import           Pos.Client.Txp.History (TxHistoryEntry (..))
 import           Pos.Core.Types         (ScriptVersion)
-import           Pos.Crypto             (hashHexF)
+import           Pos.Crypto             (PassPhrase, hashHexF)
 import           Pos.Txp.Core.Types     (Tx (..), TxId, txOutAddress, txOutValue)
 import           Pos.Types              (Address (..), BlockVersion, ChainDifficulty,
                                          Coin, SoftwareVersion, decodeTextAddress,
@@ -85,7 +62,6 @@
                                          UpdateProposal (..), isPositiveVote)
 import           Pos.Update.Poll        (ConfirmedProposalState (..))
 import           Pos.Util.BackupPhrase  (BackupPhrase)
->>>>>>> f5db6863
 
 data SyncProgress = SyncProgress
     { _spLocalCD   :: ChainDifficulty

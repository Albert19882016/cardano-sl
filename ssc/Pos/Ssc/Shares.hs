{-# LANGUAGE RankNTypes #-}

-- | Logic of working with Shares.

module Pos.Ssc.Shares
       ( getOurShares
       ) where

import           Universum hiding (id)

import           Crypto.Random (drgNewSeed, seedNew, withDRG)
import qualified Data.HashMap.Strict as HM
import           Formatting (build, sformat, (%))
<<<<<<< HEAD
import           Pos.Util.Log (WithLogger, launchNamedPureLog, logWarning)
import           Universum
=======
import           System.Wlog (WithLogger, launchNamedPureLog, logWarning)
>>>>>>> 3e300b2c

import           Pos.Binary.Class (AsBinary, asBinary, fromBinary)
import           Pos.Core.Common (StakeholderId, addressHash)
import           Pos.Core.Ssc (Commitment (..), getCommitmentsMap)
import           Pos.Crypto (DecShare, EncShare, VssKeyPair, VssPublicKey, decryptShare,
                             toVssPublicKey)
import           Pos.Ssc.Mem (MonadSscMem, SscGlobalQuery, sscRunGlobalQuery)
import           Pos.Ssc.Types (sgsCommitments, sgsOpenings)

-- | Decrypt shares (in commitments) that are intended for us and that we can
-- decrypt.
getOurShares
    :: (MonadSscMem ctx m, MonadIO m, WithLogger m)
    => VssKeyPair -> m (HashMap StakeholderId (NonEmpty DecShare))
getOurShares ourKey = do
    randSeed <- liftIO seedNew
    let ourPK = asBinary $ toVssPublicKey ourKey
    encSharesM <- sscRunGlobalQuery (decryptOurShares ourPK)
    let drg = drgNewSeed randSeed
    res <- launchNamedPureLog (return . fst . withDRG drg) $
           forM (HM.toList encSharesM) $ \(id, lEncSh) -> do
              let mEncSh = traverse (rightToMaybe . fromBinary) lEncSh
              case mEncSh of
                Just encShares ->
                    lift $ Just . (id,) <$> mapM (decryptShare ourKey) encShares
                _             -> do
                    logWarning $ sformat ("Failed to deserialize share for " % build) id
                    return Nothing
    return $ HM.fromList . catMaybes $ res

-- | Decrypt shares (in commitments) that we can decrypt.
decryptOurShares
    :: AsBinary VssPublicKey                           -- ^ Our VSS key
    -> SscGlobalQuery (HashMap StakeholderId (NonEmpty (AsBinary EncShare)))
decryptOurShares ourPK = do
    comms <- getCommitmentsMap <$> view sgsCommitments
    opens <- view sgsOpenings
    return . HM.fromList . catMaybes $ checkOpen opens <$> toList comms
  where
    checkOpen opens (addressHash -> theirId, Commitment {..}, _)
        | not $ HM.member theirId opens =
            (theirId,) <$> HM.lookup ourPK commShares
        | otherwise = Nothing -- if we have opening for theirAddr, we shouldn't send shares for it<|MERGE_RESOLUTION|>--- conflicted
+++ resolved
@@ -11,12 +11,8 @@
 import           Crypto.Random (drgNewSeed, seedNew, withDRG)
 import qualified Data.HashMap.Strict as HM
 import           Formatting (build, sformat, (%))
-<<<<<<< HEAD
 import           Pos.Util.Log (WithLogger, launchNamedPureLog, logWarning)
 import           Universum
-=======
-import           System.Wlog (WithLogger, launchNamedPureLog, logWarning)
->>>>>>> 3e300b2c
 
 import           Pos.Binary.Class (AsBinary, asBinary, fromBinary)
 import           Pos.Core.Common (StakeholderId, addressHash)

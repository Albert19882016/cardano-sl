resolver: lts-8.5

flags: {}

extra-package-dbs: []

packages:
- '.'
- core
- update
- infra
- db
- lrc

- location:
    git: https://github.com/serokell/time-units.git
    commit: 6c3747c1ac794f952de996dd7ba8a2f6d63bf132
  extra-dep: true
- location:
    git: https://github.com/serokell/acid-state.git
    commit: 95fce1dbada62020a0b2d6aa2dd7e88eadd7214b
  extra-dep: true
- location:
    git: https://github.com/serokell/kademlia.git
    commit: 21df94f41008f82ee023e8e0324c7e4a82c4fef2
  extra-dep: true
- location:
    git: https://github.com/input-output-hk/plutus-prototype
    commit: e2e2711e6978002279b4d7c49cab1aff47a2fd43
  extra-dep: true
- location:
    git: https://github.com/serokell/rocksdb-haskell.git
    commit: 4dfd8d61263d78a91168e86e8005eb9b7069389e
  extra-dep: true
- location:
    git: https://github.com/thoughtpolice/hs-ed25519
    # We're waiting on next release
    commit: 57adb970e198a9b377769ab46e776ec29f19cff6
  extra-dep: true
- location:
    git: https://github.com/input-output-hk/cardano-report-server.git
    commit: 424e4ecacdf038a01542025dd1296bd272ce770d
  extra-dep: true
- location:
    git: https://github.com/serokell/time-warp-nt.git
    commit: cef066e0553d6ec11bf30c45a49a946dcacd86b8
  extra-dep: true
# These two are needed for time-warp-nt
- location:
    git: https://github.com/avieth/network-transport-tcp
    commit: ca42a954a15792f5ea8dc203e56fac8175b99c33
  extra-dep: true
- location:
    git: https://github.com/avieth/network-transport
    commit: f2321a103f53f51d36c99383132e3ffa3ef1c401
  extra-dep: true
- location:
    git: https://github.com/input-output-hk/cardano-crypto
    commit: 838b064d8a59286142aa2fe14434fe7601896ddb
  extra-dep: true
# We're using forked version of 'swagger2' package because of bug in haddock package.
# Now we don't build Haddock-docs for this 'swagger2' package, and when that bug will
# be fixed, we'll back to Hackage-version.
- location:
    git: https://github.com/serokell/swagger2
    commit: 6cc2063e1c8da9e701f3ac95549b8a33be9605de
  extra-dep: true
#- location:
#    git: https://github.com/haskell-crypto/cryptonite.git
#    commit: 2932df9e243aa7ae7eb2b25d7c60fa77a30c6fb5
#  extra-dep: true
- location:
    git: https://github.com/tibbe/unordered-containers
    commit: 76f3b971faef37e92390bc6f5a03f36154ebc1b2
  extra-dep: true


nix:
  shell-file: shell.nix

extra-deps:
- universum-0.3
- time-units-1.0.0
- serokell-util-0.1.5.0
- pvss-0.1
- base58-bytestring-0.1.0
<<<<<<< HEAD
- log-warper-1.1.2
=======
- log-warper-1.1.1
>>>>>>> 482d7ad1
- concurrent-extra-0.7.0.10       # not yet in lts-8
- derive-2.6.2
- purescript-bridge-0.8.0.1
- cryptonite-0.22
- directory-1.3.1.0               # https://github.com/malcolmwallace/cpphs/issues/8
- servant-0.10                    # servant-multipart supports version servant-10 only
- servant-server-0.10             # so it triggers another dependencies to be v10
- servant-swagger-1.1.2.1
- servant-docs-0.10
- servant-multipart-0.10

# This is for CI to pass --fast to all dependencies
apply-ghc-options: everything

# If you find it too restrictive, you can use `util-scripts/build.sh' script
ghc-options:
  cardano-sl-core:   -Werror
  cardano-sl-db:     -Werror
  cardano-sl-infra:  -Werror
  cardano-sl-lrc:    -Werror
  cardano-sl-update: -Werror
  cardano-sl:        -Werror<|MERGE_RESOLUTION|>--- conflicted
+++ resolved
@@ -84,11 +84,7 @@
 - serokell-util-0.1.5.0
 - pvss-0.1
 - base58-bytestring-0.1.0
-<<<<<<< HEAD
 - log-warper-1.1.2
-=======
-- log-warper-1.1.1
->>>>>>> 482d7ad1
 - concurrent-extra-0.7.0.10       # not yet in lts-8
 - derive-2.6.2
 - purescript-bridge-0.8.0.1

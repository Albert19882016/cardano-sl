{-# LANGUAGE AllowAmbiguousTypes #-}
{-# LANGUAGE ScopedTypeVariables #-}
{-# LANGUAGE TypeFamilies        #-}

-- | Wallet info modifier

module Pos.Wallet.Web.Tracking.Modifier
       ( WalletModifier (..)
       , CachedWalletModifier

       , VoidModifier
       , deleteAndInsertVM
       , deleteAndInsertMM

       , IndexedMapModifier (..)
       , sortedInsertions
       , indexedDeletions
       , insertIMM
       , deleteIMM
       , deleteAndInsertIMM

       , ExtraMapModifier
       , emmInsert
       , emmDelete
       , emmInsertions
       , emmDeletions
       ) where

import           Universum

<<<<<<< HEAD
import qualified Data.HashMap.Strict          as HM
=======
import           Data.DList (DList)
>>>>>>> b46c7639
import qualified Data.Text.Buildable
import           Formatting (bprint, build, (%))
import           Serokell.Util (listJson, listJsonIndent)

<<<<<<< HEAD
import           Pos.Client.Txp.History       (TxHistoryEntry (..))
import           Pos.Core                     (HeaderHash, SlotId)
import           Pos.Txp.Core                 (TxId)
import           Pos.Txp.Toil                 (UtxoModifier)
import           Pos.Util.Modifier            (MapModifier)
import qualified Pos.Util.Modifier            as MM
=======
import           Pos.Client.Txp.History (TxHistoryEntry (..))
import           Pos.Core (HeaderHash)
import           Pos.Core.Txp (TxId)
import           Pos.Txp.Toil (UtxoModifier)
import           Pos.Util.Modifier (MapModifier)
import qualified Pos.Util.Modifier as MM
>>>>>>> b46c7639

import           Pos.Wallet.Web.ClientTypes (Addr, CId, CWAddressMeta)
import           Pos.Wallet.Web.Pending.Types (PtxBlockInfo)

----------------------------------------------------------------------------
-- Wallet modifier
----------------------------------------------------------------------------

data WalletModifier = WalletModifier
    { wmAddresses      :: !(IndexedMapModifier CWAddressMeta)
    , wmHistoryEntries :: !(MapModifier TxId TxHistoryEntry)
    , wmUsed           :: !(VoidModifier (CId Addr, HeaderHash))
    , wmChange         :: !(VoidModifier (CId Addr, HeaderHash))
    , wmUtxo           :: !UtxoModifier
    , wmPtxCandidates  :: !(ExtraMapModifier TxId PtxBlockInfo (TxHistoryEntry, SlotId))
    }

instance Monoid WalletModifier where
    mempty = WalletModifier mempty mempty mempty mempty mempty mempty
    (WalletModifier addr hist used change utxo cand) `mappend`
        (WalletModifier addr1 hist1 used1 change1 utxo1 cand1) =
            WalletModifier
                (addr <> addr1)
                (hist <> hist1)
                (used <> used1)
                (change <> change1)
                (utxo <> utxo1)
                (cand1 <> cand) -- to overwrite values with the same keys

instance Buildable WalletModifier where
    build WalletModifier{..} =
        bprint
            ( "\n    added addresses: "%listJsonIndent 8
            %",\n    deleted addresses: "%listJsonIndent 8
            %",\n    used addresses: "%listJson
            %",\n    change addresses: "%listJson
            %",\n    local utxo (difference): "%build
            %",\n    added history entries: "%listJsonIndent 8
            %",\n    deleted history entries: "%listJsonIndent 8
            %",\n    added pending candidates: "%listJson
            %",\n    deleted pending candidates: "%listJson)
        (sortedInsertions wmAddresses)
        (indexedDeletions wmAddresses)
        (map (fst . fst) $ MM.insertions wmUsed)
        (map (fst . fst) $ MM.insertions wmChange)
        wmUtxo
        (map snd $ MM.insertions wmHistoryEntries)
        (MM.deletions wmHistoryEntries)
        (map fst $ emmInsertions wmPtxCandidates)
        (map fst $ emmDeletions wmPtxCandidates)

-- | `txMempoolToModifier`, once evaluated, is passed around under this type in
-- scope of single request.
type CachedWalletModifier = WalletModifier

----------------------------------------------------------------------------
--  Void, Indexed, and ExtraMap modifiers
----------------------------------------------------------------------------

-- | VoidModifier describes a difference between two states.
-- It's pair (set of added k, set of deleted k) essentially.
type VoidModifier a = MapModifier a ()

-- | IndexedMapModifier keeps a sequential number for each insertion.
data IndexedMapModifier a = IndexedMapModifier
    { immModifier :: MM.MapModifier a Int
    , immCounter  :: Int
    }

sortedInsertions :: IndexedMapModifier a -> [a]
sortedInsertions = map fst . sortWith snd . MM.insertions . immModifier

indexedDeletions :: IndexedMapModifier a -> [a]
indexedDeletions = MM.deletions . immModifier

instance (Eq a, Hashable a) => Monoid (IndexedMapModifier a) where
    mempty = IndexedMapModifier mempty 0
    IndexedMapModifier m1 c1 `mappend` IndexedMapModifier m2 c2 =
        IndexedMapModifier (m1 <> fmap (+ c1) m2) (c1 + c2)

-- | ExtraMapModifier keeps extra information for deletions.
-- Left is for insertions, Right is for deletions.
type ExtraMapModifier k i d = HashMap k (Either i d)

emmInsert :: (Eq k, Hashable k) => k -> i -> ExtraMapModifier k i d -> ExtraMapModifier k i d
emmInsert k v emm = HM.insert k (Left v) emm

emmDelete :: forall k i d . (Eq k, Hashable k) => k -> d -> ExtraMapModifier k i d -> ExtraMapModifier k i d
emmDelete k v emm = HM.alter f k emm
  where
    f :: Maybe (Either i d) -> Maybe (Either i d)
    f Nothing          = Just $ Right v
    f (Just (Left _))  = Nothing
    f (Just (Right _)) = Just $ Right v

emmInsertions :: ExtraMapModifier k i d -> [(k, i)]
emmInsertions = HM.toList . HM.mapMaybe leftToMaybe

emmDeletions :: ExtraMapModifier k i d -> [(k, d)]
emmDeletions = HM.toList . HM.mapMaybe rightToMaybe

----------------------------------------------------------------------------
-- Funcs
----------------------------------------------------------------------------

-- | This function is alternative for MapModifier's @delete@.
-- It doesn't add removable element to delete set
-- if it was inserted before (in contrast with @delete@)
deleteNotDeep :: (Eq k, Hashable k) => k -> MapModifier k v -> MapModifier k v
deleteNotDeep = MM.alter alterDelF
  where
    alterDelF :: MM.KeyState v -> MM.KeyState v
    alterDelF MM.KeyNotFound     = MM.KeyDeleted
    alterDelF MM.KeyDeleted      = MM.KeyDeleted
    alterDelF (MM.KeyInserted _) = MM.KeyNotFound


insertIMM
    :: (Eq a, Hashable a)
    => a -> IndexedMapModifier a -> IndexedMapModifier a
insertIMM k IndexedMapModifier {..} =
    IndexedMapModifier
    { immModifier = MM.insert k immCounter immModifier
    , immCounter  = immCounter + 1
    }

deleteIMM
    :: (Eq a, Hashable a)
    => a -> IndexedMapModifier a -> IndexedMapModifier a
deleteIMM k IndexedMapModifier {..} =
    IndexedMapModifier
    { immModifier = deleteNotDeep k immModifier
    , ..
    }

deleteAndInsertIMM
    :: (Eq a, Hashable a)
    => [a] -> [a] -> IndexedMapModifier a -> IndexedMapModifier a
deleteAndInsertIMM dels ins mapModifier =
    -- Insert CWAddressMeta coressponding to outputs of tx.
    (\mm -> foldl' (flip insertIMM) mm ins) $
    -- Delete CWAddressMeta coressponding to inputs of tx.
    foldl' (flip deleteIMM) mapModifier dels

deleteAndInsertVM :: (Eq a, Hashable a) => [a] -> [a] -> VoidModifier a -> VoidModifier a
deleteAndInsertVM dels ins mapModifier = deleteAndInsertMM dels (zip ins $ repeat ()) mapModifier

deleteAndInsertMM :: (Eq k, Hashable k) => [k] -> [(k, v)] -> MM.MapModifier k v -> MM.MapModifier k v
deleteAndInsertMM dels ins mapModifier =
    -- Insert CWAddressMeta coressponding to outputs of tx (2)
    (\mm -> foldl' insertAcc mm ins) $
    -- Delete CWAddressMeta coressponding to inputs of tx (1)
    foldl' deleteAcc mapModifier dels
  where
    insertAcc :: (Hashable k, Eq k) => MapModifier k v -> (k, v) -> MapModifier k v
    insertAcc modifier (k, v) = MM.insert k v modifier

    deleteAcc :: (Hashable k, Eq k) => MapModifier k v -> k -> MapModifier k v
    deleteAcc = flip deleteNotDeep
<|MERGE_RESOLUTION|>--- conflicted
+++ resolved
@@ -28,30 +28,17 @@
 
 import           Universum
 
-<<<<<<< HEAD
-import qualified Data.HashMap.Strict          as HM
-=======
-import           Data.DList (DList)
->>>>>>> b46c7639
+import qualified Data.HashMap.Strict as HM
 import qualified Data.Text.Buildable
 import           Formatting (bprint, build, (%))
 import           Serokell.Util (listJson, listJsonIndent)
 
-<<<<<<< HEAD
-import           Pos.Client.Txp.History       (TxHistoryEntry (..))
-import           Pos.Core                     (HeaderHash, SlotId)
-import           Pos.Txp.Core                 (TxId)
-import           Pos.Txp.Toil                 (UtxoModifier)
-import           Pos.Util.Modifier            (MapModifier)
-import qualified Pos.Util.Modifier            as MM
-=======
 import           Pos.Client.Txp.History (TxHistoryEntry (..))
-import           Pos.Core (HeaderHash)
+import           Pos.Core (HeaderHash, SlotId)
 import           Pos.Core.Txp (TxId)
 import           Pos.Txp.Toil (UtxoModifier)
 import           Pos.Util.Modifier (MapModifier)
 import qualified Pos.Util.Modifier as MM
->>>>>>> b46c7639
 
 import           Pos.Wallet.Web.ClientTypes (Addr, CId, CWAddressMeta)
 import           Pos.Wallet.Web.Pending.Types (PtxBlockInfo)

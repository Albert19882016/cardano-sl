{-# LANGUAGE AllowAmbiguousTypes #-}
{-# LANGUAGE ConstraintKinds     #-}
{-# LANGUAGE ScopedTypeVariables #-}
{-# LANGUAGE TemplateHaskell     #-}
{-# LANGUAGE GADTs               #-}
{-# LANGUAGE FlexibleContexts    #-}
{-# LANGUAGE RankNTypes          #-}

-- | Runners in various modes.

module Pos.Launcher.Runner
       ( -- * High level runners
         runRawRealMode
       , runProductionMode
       , runStatsMode
       , runServiceMode

       --  -- * Service runners
       , runTimeSlaveReal
       , runTimeLordReal

       -- * Exported for custom usage in CLI utils
       , addDevListeners
       , setupLoggers
       , bracketDHTInstance
       , runServer
       , runServer_
       , loggerBracket
       , createTransport
       , bracketTransport
       , bracketResources
       , RealModeResources(..)
       ) where

import           Control.Concurrent.MVar     (newEmptyMVar, newMVar, takeMVar,
                                              tryReadMVar)
import           Control.Concurrent.STM      (newEmptyTMVarIO, newTBQueueIO, newTVarIO)
import           Control.Lens                (each, to, _tail)
import           Control.Monad.Fix           (MonadFix)
import qualified Data.ByteString.Char8       as BS8
import           Data.Default                (def)
import           Data.List                   (nub)
import           Data.Proxy                  (Proxy (..))
import           Data.Tagged                 (proxy)
import qualified Data.Time                   as Time
import           Formatting                  (build, sformat, shown, (%))
import           Mockable                    (CurrentTime, Mockable, MonadMockable,
                                              Production (..), Throw, bracket, finally,
                                              currentTime, delay, fork, killThread, throw)
import           Network.Transport           (Transport, closeTransport)
import           Network.Transport.Concrete  (concrete)
import qualified Network.Transport.TCP       as TCP
import           Node                        (NodeAction (..), hoistSendActions,
                                              Node, node)
import           Node.Util.Monitor           (setupMonitor, stopMonitor)
import qualified STMContainers.Map           as SM
import           System.Random               (newStdGen)
import           System.Wlog                 (LoggerConfig (..), WithLogger, logError,
                                              logInfo, logWarning, mapperB, productionB,
                                              releaseAllHandlers, setupLogging,
                                              usingLoggerName)
import           Universum                   hiding (bracket, finally)

import           Pos.Binary                  ()
import           Pos.CLI                     (readLoggerConfig)
import           Pos.Communication           (ActionSpec (..), BiP (..),
                                              ConversationActions (..), InSpecs (..),
                                              ListenersWithOut, OutSpecs (..),
                                              PeerId (..), SysStartRequest (..),
                                              SysStartResponse, VerInfo (..),
                                              allListeners, allStubListeners, convH,
                                              handleSysStartResp, hoistListenerSpec,
                                              mergeLs, protocolListeners,
                                              stubListenerConv, stubListenerOneMsg,
                                              sysStartReqListener, sysStartRespListener,
                                              toAction, toOutSpecs, unpackLSpecs)
import           Pos.Communication.PeerState (runPeerStateHolder)
import           Pos.Constants               (lastKnownBlockVersion, protocolMagic)
import           Pos.Constants               (blockRetrievalQueueSize,
                                              networkConnectionTimeout)
import qualified Pos.Constants               as Const
import           Pos.Context                 (ContextHolder (..), NodeContext (..),
                                              runContextHolder)
import           Pos.Crypto                  (createProxySecretKey, toPublic)
import           Pos.DB                      (MonadDB (..), getTip, initNodeDBs,
                                              openNodeDBs, runDBHolder, _gStateDB)
import           Pos.DB.Misc                 (addProxySecretKey)
import           Pos.Delegation.Holder       (runDelegationT)
import           Pos.DHT.Model               (MonadDHT (..), converseToNeighbors,
                                              getMeaningPart)
import           Pos.DHT.Real                (KademliaDHTInstance,
                                              KademliaDHTInstanceConfig (..),
                                              runKademliaDHT, startDHTInstance,
                                              stopDHTInstance)
import           Pos.Launcher.Param          (BaseParams (..), LoggingParams (..),
                                              NodeParams (..))
import           Pos.Slotting                (runDBSlotsData, runNtpSlotting)
import           Pos.Ssc.Class               (SscConstraint, SscHelpersClass,
                                              SscListenersClass, SscNodeContext,
                                              SscParams, sscCreateNodeContext)
import           Pos.Ssc.Extra               (mkSscHolderState, runSscHolder, ignoreSscHolder, mkStateAndRunSscHolder)
import           Pos.Statistics              (getNoStatsT, runStatsT')
import           Pos.Txp.Holder              (runTxpLDHolder)
import qualified Pos.Txp.Types.UtxoView      as UV
import           Pos.Types                   (Timestamp (Timestamp), timestampF)
import           Pos.Update.MemState         (runUSHolder)
import           Pos.Util                    (mappendPair, runWithRandomIntervalsNow)
import           Pos.Util.TimeWarp           (sec)
import           Pos.Util.UserSecret         (usKeys)
import           Pos.Worker                  (allWorkersCount)
import           Pos.WorkMode                (MinWorkMode, ProductionMode, RawRealMode,
                                              ServiceMode, StatsMode)

data RealModeResources = RealModeResources
    { rmTransport :: Transport
    , rmDHT       :: KademliaDHTInstance
    }

----------------------------------------------------------------------------
-- Service node runners
----------------------------------------------------------------------------

-- | Runs node as time-slave inside IO monad.
runTimeSlaveReal
    :: (SscListenersClass ssc, SscHelpersClass ssc)
    => Proxy ssc -> RealModeResources -> BaseParams -> Production Timestamp
runTimeSlaveReal sscProxy res bp = do
    mvar <- liftIO newEmptyMVar
    runServiceMode res bp (listeners mvar) outs . toAction $ \sendActions ->
      case Const.isDevelopment of
         True -> do
           tId <- fork $ do
             delay (sec 5)
             runWithRandomIntervalsNow (sec 10) (sec 60) $ liftIO (tryReadMVar mvar) >>= \case
                 Nothing -> do
                    logInfo "Asking neighbors for system start"
                    converseToNeighbors sendActions $ \peerId conv -> do
                        send conv SysStartRequest
                        mResp <- recv conv
                        whenJust mResp $ handleSysStartResp' mvar peerId sendActions
                 Just _ -> fail "Close thread"
           t <- liftIO $ takeMVar mvar
           killThread tId
           t <$ logInfo (sformat ("[Time slave] adopted system start " % timestampF) t)
         False -> logWarning "Time slave launched in Production" $>
           panic "Time slave in production, rly?"
  where
    outs = sysStartOuts
              <> toOutSpecs [ convH (Proxy :: Proxy SysStartRequest)
                                    (Proxy :: Proxy SysStartResponse)]
    (handleSysStartResp', sysStartOuts) = handleSysStartResp
    listeners mvar =
      if Const.isDevelopment
         then second (`mappend` sysStartOuts) $
                proxy allStubListeners sscProxy `mappendPair`
                  mergeLs [ stubListenerConv (Proxy :: Proxy (SysStartRequest, SysStartResponse))
                          , sysStartRespListener mvar
                          ]
         else proxy allStubListeners sscProxy

-- | Runs time-lord to acquire system start.
runTimeLordReal :: LoggingParams -> Production Timestamp
runTimeLordReal LoggingParams{..} = do
    t <- Timestamp <$> currentTime
    usingLoggerName lpRunnerTag (doLog t) $> t
  where
    doLog t = do
        realTime <- liftIO Time.getZonedTime
        logInfo (sformat ("[Time lord] System start: " %timestampF%", i. e.: "%shown) t realTime)

------------------------------------------------------------------------------
---- High level runners
------------------------------------------------------------------------------

-- | RawRealMode runner.
runRawRealMode
    :: forall ssc a.
       SscConstraint ssc
    => RealModeResources
    -> NodeParams
    -> SscParams ssc
    -> ListenersWithOut (RawRealMode ssc)
    -> OutSpecs
    -> ActionSpec (RawRealMode ssc) a
    -> Production a
runRawRealMode res np@NodeParams {..} sscnp listeners outSpecs (ActionSpec action) =
    usingLoggerName lpRunnerTag $ do
       initNC <- sscCreateNodeContext @ssc sscnp
       modernDBs <- openNodeDBs npRebuildDb npDbPathM
       -- FIXME: initialization logic must be in scenario.
       runDBHolder modernDBs . runCH np initNC $ initNodeDBs
       initTip <- runDBHolder modernDBs getTip
       stateM <- liftIO SM.newIO
       stateM_ <- liftIO SM.newIO

       -- TODO need an effect-free way of running this into IO.
       let runIO :: forall t . RawRealMode ssc t -> IO t
           runIO = runProduction .
                       usingLoggerName lpRunnerTag .
                       runDBHolder modernDBs .
                       runCH np initNC .
                       ignoreSscHolder .
                       runTxpLDHolder (UV.createFromDB . _gStateDB $ modernDBs) initTip .
                       runDelegationT def .
                       runUSHolder .
                       runKademliaDHT (rmDHT res) .
                       runPeerStateHolder stateM_

       let startMonitoring node = case lpEkgPort of
               Nothing -> return Nothing
               Just port -> Just <$> setupMonitor port runIO node

       let stopMonitoring it = case it of
               Nothing -> return ()
               Just ekgServer -> stopMonitor ekgServer

       runDBHolder modernDBs .
          runCH np initNC .
<<<<<<< HEAD
          runDBSlotsData .
          runNtpSlotting .
          runSscHolder .
=======
          (mkStateAndRunSscHolder @ssc) .
>>>>>>> d615e0ee
          runTxpLDHolder (UV.createFromDB . _gStateDB $ modernDBs) initTip .
          runDelegationT def .
          runUSHolder .
          runKademliaDHT (rmDHT res) .
          runPeerStateHolder stateM .
          runServer (rmTransport res) listeners outSpecs startMonitoring stopMonitoring . ActionSpec $
              \vI sa -> nodeStartMsg npBaseParams >> action vI sa
  where
    LoggingParams {..} = bpLoggingParams npBaseParams

-- | ServiceMode runner.
runServiceMode
    :: RealModeResources
    -> BaseParams
    -> ListenersWithOut ServiceMode
    -> OutSpecs
    -> ActionSpec ServiceMode a
    -> Production a
runServiceMode res bp@BaseParams{..} listeners outSpecs (ActionSpec action) = do
    stateM <- liftIO SM.newIO
    usingLoggerName (lpRunnerTag bpLoggingParams) .
      runKademliaDHT (rmDHT res) .
      runPeerStateHolder stateM .
      runServer_ (rmTransport res) listeners outSpecs . ActionSpec $
          \vI sa -> nodeStartMsg bp >> action vI sa

runServer :: (MonadIO m, MonadMockable m, MonadFix m, WithLogger m, MonadDHT m)
  => Transport
  -> ListenersWithOut m
  -> OutSpecs
  -> (Node m -> m t)
  -> (t -> m ())
  -> ActionSpec m b
  -> m b
runServer transport packedLS (OutSpecs wouts) withNode afterNode (ActionSpec action) = do
    ourPeerId <- PeerId . getMeaningPart <$> currentNodeKey
    let (listeners', InSpecs ins, OutSpecs outs) = unpackLSpecs packedLS
        ourVerInfo = VerInfo protocolMagic lastKnownBlockVersion ins $ outs <> wouts
        listeners = listeners' ourVerInfo ++ protocolListeners
    stdGen <- liftIO newStdGen
    logInfo $ sformat ("Our verInfo "%build) ourVerInfo
    node (concrete transport) stdGen BiP (ourPeerId, ourVerInfo) $ \__node ->
        pure $ NodeAction listeners $ \sendActions -> do
            t <- withNode __node
            a <- action ourVerInfo sendActions `finally` afterNode t
            return a

runServer_ :: (MonadIO m, MonadMockable m, MonadFix m, WithLogger m, MonadDHT m)
  => Transport
  -> ListenersWithOut m
  -> OutSpecs
  -> ActionSpec m b
  -> m b
runServer_ transport packedLS outSpecs =
    runServer transport packedLS outSpecs acquire release
    where
    acquire = const (pure ())
    release = const (pure ())

-- | ProductionMode runner.
runProductionMode
    :: forall ssc a.
       (SscConstraint ssc)
    => RealModeResources
    -> NodeParams
    -> SscParams ssc
    -> (ActionSpec (ProductionMode ssc) a, OutSpecs)
    -> Production a
runProductionMode res np@NodeParams {..} sscnp (ActionSpec action, outSpecs) =
    runRawRealMode res np sscnp listeners outSpecs . ActionSpec $
        \vI sendActions -> getNoStatsT . action vI $ hoistSendActions lift getNoStatsT sendActions
  where
    listeners = addDevListeners npSystemStart commonListeners
    commonListeners = first (hoistListenerSpec getNoStatsT lift <$>) allListeners

-- | StatsMode runner.
-- [CSL-169]: spawn here additional listener, which would accept stat queries
-- can be done as part of refactoring (or someone who will refactor will create new issue).
runStatsMode
    :: forall ssc a.
       (SscConstraint ssc)
    => RealModeResources
    -> NodeParams
    -> SscParams ssc
    -> (ActionSpec (StatsMode ssc) a, OutSpecs)
    -> Production a
runStatsMode res np@NodeParams {..} sscnp (ActionSpec action, outSpecs) = do
    statMap <- liftIO SM.newIO
    let listeners = addDevListeners npSystemStart commonListeners
        commonListeners = first (hoistListenerSpec (runStatsT' statMap) lift <$>) allListeners
    runRawRealMode res np sscnp listeners outSpecs . ActionSpec $
        \vI sendActions -> do
            runStatsT' statMap . action vI $ hoistSendActions lift (runStatsT' statMap) sendActions

----------------------------------------------------------------------------
-- Lower level runners
----------------------------------------------------------------------------

runCH :: forall ssc m a . (SscConstraint ssc, MonadDB ssc m, Mockable CurrentTime m)
      => NodeParams -> SscNodeContext ssc -> ContextHolder ssc m a -> m a
runCH params@NodeParams {..} sscNodeContext act = do
    logCfg <- readLoggerConfig $ lpConfigPath $ bpLoggingParams $ npBaseParams
    jlFile <- liftIO (maybe (pure Nothing) (fmap Just . newMVar) npJLFile)
    semaphore <- liftIO newEmptyMVar
    updSemaphore <- liftIO newEmptyMVar
    lrcSync <- liftIO $ newTVarIO (True, 0)

    let eternity = (minBound, maxBound)
        makeOwnPSK = flip (createProxySecretKey npSecretKey) eternity . toPublic
        ownPSKs = npUserSecret ^.. usKeys._tail.each.to makeOwnPSK
    forM_ ownPSKs addProxySecretKey

    userSecretVar <- liftIO . newTVarIO $ npUserSecret
    queue <- liftIO $ newTBQueueIO blockRetrievalQueueSize
    recoveryHeaderVar <- liftIO newEmptyTMVarIO
<<<<<<< HEAD
    let ctx =
            NodeContext
            { ncSystemStart = npSystemStart
            , ncSecretKey = npSecretKey
            , ncGenesisUtxo = npCustomUtxo
            , ncGenesisLeaders = genesisLeaders npCustomUtxo
            , ncTimeLord = npTimeLord
=======
    slottingStateVar <- do
        _ssNtpData <- (0,) <$> currentTime
        -- current time isn't quite validly, but it doesn't matter
        let _ssNtpLastSlot = unflattenSlotId 0
        liftIO $ newTVarIO SlottingState{..}
    shutdownFlag <- liftIO $ newTVarIO False
    shutdownQueue <- liftIO $ newTBQueueIO allWorkersCount
    sendLock <- liftIO newEmptyMVar
    let ctx =
            NodeContext
            { ncSlottingState = slottingStateVar
>>>>>>> d615e0ee
            , ncJLFile = jlFile
            , ncSscContext = sscNodeContext
            , ncBlkSemaphore = semaphore
            , ncLrcSync = lrcSync
            , ncUserSecret = userSecretVar
            , ncBlockRetrievalQueue = queue
            , ncRecoveryHeader = recoveryHeaderVar
            , ncUpdateSemaphore = updSemaphore
            , ncShutdownFlag = shutdownFlag
            , ncShutdownNotifyQueue = shutdownQueue
            , ncNodeParams = params
            , ncLoggerConfig = logCfg
            , ncSendLock = Nothing
            }
    runContextHolder ctx act

----------------------------------------------------------------------------
-- Utilities
----------------------------------------------------------------------------

nodeStartMsg :: WithLogger m => BaseParams -> m ()
nodeStartMsg BaseParams {..} = logInfo msg
  where
    msg = sformat ("Started node, joining to DHT network " %build) bpDHTPeers

setupLoggers :: MonadIO m => LoggingParams -> m ()
setupLoggers LoggingParams{..} = do
    -- TODO: introduce Maybe FilePath builder for filePrefix
    let cfgBuilder = productionB <>
                     mapperB dhtMapper <>
                     (mempty { _lcFilePrefix = lpHandlerPrefix })
    cfg <- readLoggerConfig lpConfigPath
    setupLogging (cfg <> cfgBuilder)
  where
    dhtMapper name | name == "dht" = dhtLoggerName (Proxy :: Proxy (RawRealMode ssc))
                   | otherwise     = name

-- | RAII for node starter.
loggerBracket :: LoggingParams -> IO a -> IO a
loggerBracket lp = bracket_ (setupLoggers lp) releaseAllHandlers

addDevListeners
    :: MinWorkMode m => Timestamp
    -> ListenersWithOut m
    -> ListenersWithOut m
addDevListeners sysStart ls =
    if Const.isDevelopment
    then mergeLs [ stubListenerOneMsg (Proxy :: Proxy SysStartResponse)
                 , sysStartReqListener sysStart] `mappendPair` ls
    else ls

bracketDHTInstance
    :: BaseParams -> (KademliaDHTInstance -> Production a) -> Production a
bracketDHTInstance BaseParams {..} action = bracket acquire release action
  where
    --withLog = usingLoggerName $ lpRunnerTag bpLoggingParams
    acquire = usingLoggerName (lpRunnerTag bpLoggingParams) (startDHTInstance instConfig)
    release = usingLoggerName (lpRunnerTag bpLoggingParams) . stopDHTInstance
    instConfig =
        KademliaDHTInstanceConfig
        { kdcKey = bpDHTKey
        , kdcPort = snd bpIpPort
        , kdcInitialPeers = nub $ bpDHTPeers ++ Const.defaultPeers
        , kdcExplicitInitial = bpDHTExplicitInitial
        , kdcDumpPath = bpKademliaDump
        }

createTransport :: (MonadIO m, WithLogger m, Mockable Throw m) => String -> Word16 -> m Transport
createTransport ip port = do
    let tcpParams =
            (TCP.defaultTCPParameters
             { TCP.transportConnectTimeout =
                   Just $ fromIntegral networkConnectionTimeout
             })
    transportE <-
        liftIO $ TCP.createTransport "0.0.0.0" ip (show port) tcpParams
    case transportE of
        Left e -> do
            logError $ sformat ("Error creating TCP transport: " % shown) e
            throw e
        Right transport -> return transport

bracketTransport :: BaseParams -> (Transport -> Production a) -> Production a
bracketTransport BaseParams {..} =
    bracket
        (withLog $ createTransport (BS8.unpack $ fst bpIpPort) (snd bpIpPort))
        (liftIO . closeTransport)
  where
    withLog = usingLoggerName $ lpRunnerTag bpLoggingParams

bracketResources :: BaseParams -> (RealModeResources -> Production a) -> IO a
bracketResources bp action =
    loggerBracket (bpLoggingParams bp) .
    runProduction .
    bracketDHTInstance bp $ \rmDHT ->
    bracketTransport bp $ \rmTransport ->
        action $ RealModeResources {..}<|MERGE_RESOLUTION|>--- conflicted
+++ resolved
@@ -1,10 +1,10 @@
 {-# LANGUAGE AllowAmbiguousTypes #-}
 {-# LANGUAGE ConstraintKinds     #-}
+{-# LANGUAGE FlexibleContexts    #-}
+{-# LANGUAGE GADTs               #-}
+{-# LANGUAGE RankNTypes          #-}
 {-# LANGUAGE ScopedTypeVariables #-}
 {-# LANGUAGE TemplateHaskell     #-}
-{-# LANGUAGE GADTs               #-}
-{-# LANGUAGE FlexibleContexts    #-}
-{-# LANGUAGE RankNTypes          #-}
 
 -- | Runners in various modes.
 
@@ -45,13 +45,14 @@
 import qualified Data.Time                   as Time
 import           Formatting                  (build, sformat, shown, (%))
 import           Mockable                    (CurrentTime, Mockable, MonadMockable,
-                                              Production (..), Throw, bracket, finally,
-                                              currentTime, delay, fork, killThread, throw)
+                                              Production (..), Throw, bracket,
+                                              currentTime, delay, finally, fork,
+                                              killThread, throw)
 import           Network.Transport           (Transport, closeTransport)
 import           Network.Transport.Concrete  (concrete)
 import qualified Network.Transport.TCP       as TCP
-import           Node                        (NodeAction (..), hoistSendActions,
-                                              Node, node)
+import           Node                        (Node, NodeAction (..), hoistSendActions,
+                                              node)
 import           Node.Util.Monitor           (setupMonitor, stopMonitor)
 import qualified STMContainers.Map           as SM
 import           System.Random               (newStdGen)
@@ -98,7 +99,8 @@
 import           Pos.Ssc.Class               (SscConstraint, SscHelpersClass,
                                               SscListenersClass, SscNodeContext,
                                               SscParams, sscCreateNodeContext)
-import           Pos.Ssc.Extra               (mkSscHolderState, runSscHolder, ignoreSscHolder, mkStateAndRunSscHolder)
+import           Pos.Ssc.Extra               (ignoreSscHolder, mkSscHolderState,
+                                              mkStateAndRunSscHolder, runSscHolder)
 import           Pos.Statistics              (getNoStatsT, runStatsT')
 import           Pos.Txp.Holder              (runTxpLDHolder)
 import qualified Pos.Txp.Types.UtxoView      as UV
@@ -199,6 +201,8 @@
                        usingLoggerName lpRunnerTag .
                        runDBHolder modernDBs .
                        runCH np initNC .
+                       runDBSlotsData .
+                       runNtpSlotting .
                        ignoreSscHolder .
                        runTxpLDHolder (UV.createFromDB . _gStateDB $ modernDBs) initTip .
                        runDelegationT def .
@@ -207,22 +211,18 @@
                        runPeerStateHolder stateM_
 
        let startMonitoring node = case lpEkgPort of
-               Nothing -> return Nothing
+               Nothing   -> return Nothing
                Just port -> Just <$> setupMonitor port runIO node
 
        let stopMonitoring it = case it of
-               Nothing -> return ()
+               Nothing        -> return ()
                Just ekgServer -> stopMonitor ekgServer
 
        runDBHolder modernDBs .
           runCH np initNC .
-<<<<<<< HEAD
           runDBSlotsData .
           runNtpSlotting .
-          runSscHolder .
-=======
           (mkStateAndRunSscHolder @ssc) .
->>>>>>> d615e0ee
           runTxpLDHolder (UV.createFromDB . _gStateDB $ modernDBs) initTip .
           runDelegationT def .
           runUSHolder .
@@ -338,28 +338,12 @@
     userSecretVar <- liftIO . newTVarIO $ npUserSecret
     queue <- liftIO $ newTBQueueIO blockRetrievalQueueSize
     recoveryHeaderVar <- liftIO newEmptyTMVarIO
-<<<<<<< HEAD
-    let ctx =
-            NodeContext
-            { ncSystemStart = npSystemStart
-            , ncSecretKey = npSecretKey
-            , ncGenesisUtxo = npCustomUtxo
-            , ncGenesisLeaders = genesisLeaders npCustomUtxo
-            , ncTimeLord = npTimeLord
-=======
-    slottingStateVar <- do
-        _ssNtpData <- (0,) <$> currentTime
-        -- current time isn't quite validly, but it doesn't matter
-        let _ssNtpLastSlot = unflattenSlotId 0
-        liftIO $ newTVarIO SlottingState{..}
     shutdownFlag <- liftIO $ newTVarIO False
     shutdownQueue <- liftIO $ newTBQueueIO allWorkersCount
     sendLock <- liftIO newEmptyMVar
     let ctx =
             NodeContext
-            { ncSlottingState = slottingStateVar
->>>>>>> d615e0ee
-            , ncJLFile = jlFile
+            { ncJLFile = jlFile
             , ncSscContext = sscNodeContext
             , ncBlkSemaphore = semaphore
             , ncLrcSync = lrcSync

--- conflicted
+++ resolved
@@ -9,12 +9,7 @@
 import           Language.PureScript.Bridge.PSTypes (psInt)
 import           Universum
 
-<<<<<<< HEAD
-import qualified Pos.Types.Types                    as PT
-import qualified Pos.Types.Version                  as PV
-=======
 import qualified Pos.Types                          as PT
->>>>>>> 510ab450
 import qualified Pos.Util.BackupPhrase              as BP
 import qualified Pos.Wallet.Web                     as CT
 
@@ -43,9 +38,9 @@
       , mkSumType (Proxy @CT.CUpdateInfo)
       , mkSumType (Proxy @PT.Coin)
       , mkSumType (Proxy @PT.ChainDifficulty)
-      , mkSumType (Proxy @PV.BlockVersion)
-      , mkSumType (Proxy @PV.SoftwareVersion)
-      , mkSumType (Proxy @PV.ApplicationName)
+      , mkSumType (Proxy @PT.BlockVersion)
+      , mkSumType (Proxy @PT.SoftwareVersion)
+      , mkSumType (Proxy @PT.ApplicationName)
       , mkSumType (Proxy @BP.BackupPhrase)
       ]
   where

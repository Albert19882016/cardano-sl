--- conflicted
+++ resolved
@@ -21,35 +21,19 @@
 import           Pos.Binary.Class                  (asBinary)
 import           Pos.Binary.GodTossing             ()
 import           Pos.Communication.Types.Relay     (DataMsg (..))
-<<<<<<< HEAD
-import           Pos.Core                          (EpochIndex, HasCoreConstants,
-                                                    SlotId (..))
-=======
 import           Pos.Core                          (EpochIndex, HasConfiguration,
                                                     SlotId (..), VssCertificate (..),
-                                                    addressHash, mkVssCertificate,
-                                                    vssMaxTTL, vssMinTTL)
->>>>>>> f5c68c86
+                                                    VssCertificatesMap, mkVssCertificate,
+                                                    mkVssCertificatesMapLossy, vssMaxTTL,
+                                                    vssMinTTL)
 import           Pos.Crypto                        (SecretKey, toVssPublicKey, vssKeyGen)
 import           Pos.Ssc.GodTossing.Core           (Commitment (..), CommitmentsMap,
                                                     GtPayload (..), GtProof (..),
                                                     Opening (..), SignedCommitment,
-<<<<<<< HEAD
-                                                    VssCertificate (..),
-                                                    VssCertificatesMap,
-                                                    genCommitmentAndOpening,
-                                                    isCommitmentId, isOpeningId,
-                                                    isSharesId, mkCommitmentsMap,
-                                                    mkCommitmentsMap, mkSignedCommitment,
-                                                    mkVssCertificate,
-                                                    mkVssCertificatesMapLossy)
-import qualified Pos.Ssc.GodTossing.Genesis.Types  as G
-=======
                                                     genCommitmentAndOpening,
                                                     isCommitmentId, isOpeningId,
                                                     isSharesId, mkCommitmentsMap,
                                                     mkCommitmentsMap, mkSignedCommitment)
->>>>>>> f5c68c86
 import           Pos.Ssc.GodTossing.Toss.Types     (TossModifier (..))
 import           Pos.Ssc.GodTossing.Type           (SscGodTossing)
 import           Pos.Ssc.GodTossing.Types.Message  (GtTag (..), MCCommitment (..),
@@ -192,17 +176,13 @@
             arbitrary
         genValidCert SlotId{..} (sk, pk) = mkVssCertificate sk pk $ siEpoch + 5
 
-<<<<<<< HEAD
-instance Arbitrary VssCertificatesMap where
+instance HasConfiguration => Arbitrary VssCertificatesMap where
     arbitrary = do
         certs <- arbitrary
         pure $ mkVssCertificatesMapLossy certs
     shrink = genericShrink
 
-instance HasCoreConstants => Arbitrary VssCertData where
-=======
 instance HasConfiguration => Arbitrary VssCertData where
->>>>>>> f5c68c86
     arbitrary = makeSmall genericArbitrary
     shrink = genericShrink
 

{-# LANGUAGE TypeApplications #-}

-- | This module tests SafeCopy instances.

module Test.Pos.Types.Identity.SafeCopySpec
       ( spec
       ) where

import           Test.Hspec            (Spec, describe)
import           Test.Hspec.QuickCheck (prop)
import           Universum

import qualified Pos.Types             as T

import           Test.Pos.Util         (safeCopyEncodeDecode)

spec :: Spec
spec = describe "Types" $ do
    describe "SafeCopy instances" $ do
        prop "Epochindex" (safeCopyEncodeDecode @T.EpochIndex)
        prop "LocalSlotindex" (safeCopyEncodeDecode @T.LocalSlotIndex)
        prop "SlotId" (safeCopyEncodeDecode @T.SlotId)
        prop "Coin" (safeCopyEncodeDecode @T.Coin)
        prop "Address" (safeCopyEncodeDecode @T.Address)
        prop "TxIn" (safeCopyEncodeDecode @T.TxIn)
        prop "TxOut" (safeCopyEncodeDecode @T.TxOut)
        prop "Tx" (safeCopyEncodeDecode @T.Tx)
<<<<<<< HEAD
        prop "FtsSeed" (safeCopyEncodeDecode @T.FtsSeed)
        prop "Commitment" (safeCopyEncodeDecode @T.Commitment)
        prop "Opening" (safeCopyEncodeDecode @T.Opening)
        prop "Chaindifficulty" (safeCopyEncodeDecode @T.ChainDifficulty)
=======
        prop "Chaindifficulty" (safeCopyEncodeDecode @T.ChainDifficulty)
        prop "FtsSeed" (safeCopyEncodeDecode @T.FtsSeed)
        -- TODO: this is in Pos.Ssc.DynamicState now
        -- TODO: where is commitment?
        -- prop "Opening" (safeCopyEncodeDecode @T.Opening)
        -- TODO: there's no such type anymore
        -- prop "MpcProof" (safeCopyEncodeDecode @T.MpcProof)
>>>>>>> 7cb91b2e
<|MERGE_RESOLUTION|>--- conflicted
+++ resolved
@@ -25,17 +25,5 @@
         prop "TxIn" (safeCopyEncodeDecode @T.TxIn)
         prop "TxOut" (safeCopyEncodeDecode @T.TxOut)
         prop "Tx" (safeCopyEncodeDecode @T.Tx)
-<<<<<<< HEAD
         prop "FtsSeed" (safeCopyEncodeDecode @T.FtsSeed)
-        prop "Commitment" (safeCopyEncodeDecode @T.Commitment)
-        prop "Opening" (safeCopyEncodeDecode @T.Opening)
-        prop "Chaindifficulty" (safeCopyEncodeDecode @T.ChainDifficulty)
-=======
-        prop "Chaindifficulty" (safeCopyEncodeDecode @T.ChainDifficulty)
-        prop "FtsSeed" (safeCopyEncodeDecode @T.FtsSeed)
-        -- TODO: this is in Pos.Ssc.DynamicState now
-        -- TODO: where is commitment?
-        -- prop "Opening" (safeCopyEncodeDecode @T.Opening)
-        -- TODO: there's no such type anymore
-        -- prop "MpcProof" (safeCopyEncodeDecode @T.MpcProof)
->>>>>>> 7cb91b2e
+        prop "Chaindifficulty" (safeCopyEncodeDecode @T.ChainDifficulty)
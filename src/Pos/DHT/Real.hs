--- conflicted
+++ resolved
@@ -36,12 +36,8 @@
 import qualified ListT                     as ListT
 import qualified Network.Kademlia          as K
 import           Pos.DHT                   (DHTData, DHTException (..), DHTKey,
-<<<<<<< HEAD
-                                            DHTNode (..), DHTNodeType (..),
-=======
                                             DHTMsgHeader (..), DHTNode (..),
                                             DHTNodeType (..),
->>>>>>> c1b0f80d
                                             DHTResponseT (getDHTResponseT),
                                             ListenerDHT (..), MonadDHT (..),
                                             MonadMessageDHT (..),
@@ -98,25 +94,18 @@
     deriving (Functor, Applicative, Monad, MonadThrow, MonadCatch, MonadIO,
              MonadMask, WithNamedLogger, MonadTimed, MonadDialog p, MonadResponse)
 
-<<<<<<< HEAD
-=======
 instance MonadTransfer m => MonadTransfer (KademliaDHT m) where
     sendRaw addr req = lift $ sendRaw addr req
     listenRaw binding sink =
         KademliaDHT $ listenRaw binding $ hoistRespCond unKademliaDHT sink
     close = lift . close
 
->>>>>>> c1b0f80d
 instance (MonadIO m, WithNamedLogger m) => WithDefaultMsgHeader (KademliaDHT m) where
   defaultMsgHeader msg = do
       noCacheNames <- KademliaDHT $ asks kdcNoCacheMessageNames_
       let header = SimpleHeader . isJust . find ((==) . messageName $ proxyOf msg) $ noCacheNames
       logDebug $ sformat ("Preparing message " % shown % ": header " % shown) (messageName $ proxyOf msg) header
-<<<<<<< HEAD
-      pure $ put header
-=======
       pure header
->>>>>>> c1b0f80d
 
 proxyOf :: a -> Proxy a
 proxyOf _ = Proxy
@@ -177,46 +166,27 @@
     let kdcListenByBinding =
           \binding -> do
                 logInfo $ sformat ("Listening on binding " % shown) binding
-<<<<<<< HEAD
-                listenR binding get (convert <$> kdcListeners) (convert' $ rawListener kdcEnableBroadcast msgCache kdcStopped)
-=======
                 listenR binding (convert <$> kdcListeners) (convert' $ rawListener kdcEnableBroadcast msgCache kdcStopped)
->>>>>>> c1b0f80d
     logInfo $ sformat ("Launching Kademlia, noCacheMessageNames=" % shown) kdcNoCacheMessageNames
     let kdcNoCacheMessageNames_ = kdcNoCacheMessageNames
     pure $ KademliaDHTContext {..}
   where
-<<<<<<< HEAD
-    log' log =  usingLoggerName ("kademlia" <> "instance") . log . toText
-    convert (ListenerDHT f) = ListenerH $ \(_, m) -> getDHTResponseT $ f m
-=======
     convert :: ListenerDHT m -> ListenerH BinaryP DHTMsgHeader m
     convert (ListenerDHT f) = ListenerH $ \(_, m) -> getDHTResponseT $ f m
     log' log =  usingLoggerName ("kademlia" <> "instance") . log . toText
->>>>>>> c1b0f80d
     convert' handler = getDHTResponseT . handler
 
 -- | Return 'True' if the message should be processed, 'False' if only
 -- broadcasted
 rawListener
-<<<<<<< HEAD
-    :: (WithDefaultMsgHeader m, MonadIO m, MonadThrow m, MonadDialog m, WithNamedLogger m, MonadMessageDHT m)
-    => Bool -> TVar (LRU.LRU Int ()) -> TVar Bool -> (DHTMsgHeader, RawData) -> DHTResponseT m Bool
-rawListener enableBroadcast cache kdcStopped (h, rawData) = withDhtLogger $ do
-=======
     :: (WithDefaultMsgHeader m, MonadIO m, MonadThrow m, MonadDialog BinaryP m, WithNamedLogger m, MonadMessageDHT m)
     => Bool -> TVar (LRU.LRU Int ()) -> TVar Bool -> (DHTMsgHeader, RawData) -> DHTResponseT m Bool
 rawListener enableBroadcast cache kdcStopped (h, rawData@(RawData raw)) = withDhtLogger $ do
->>>>>>> c1b0f80d
     isStopped <- liftIO . atomically $ readTVar kdcStopped
     when isStopped $ do
         closeResponse
         throwM $ FatalError "KademliaDHT stopped"
-<<<<<<< HEAD
-    let mHash = hash $ encode rawData
-=======
     let mHash = hash raw
->>>>>>> c1b0f80d
     logDebug $
         sformat ("Received message " % shown % ", hash=" % int) h mHash
     ignoreMsg <- case h of
@@ -227,11 +197,7 @@
                 sformat ("Ignoring message " % shown % ", hash=" % int) h mHash
        else return ()
        -- Uncomment to dump messages:
-<<<<<<< HEAD
-       -- else logDebug $ sformat ("Message: hash=" % int % " bytes=" % base64F) mHash (toStrict $ encode rawData)
-=======
        -- else logDebug $ sformat ("Message: hash=" % int % " bytes=" % base64F) mHash raw
->>>>>>> c1b0f80d
 
 
     -- If the message is in cache, we have already broadcasted it before, no
@@ -316,11 +282,7 @@
 toDHTNode n = DHTNode (fromKPeer . K.peer $ n) $ K.nodeId n
 
 fromKPeer :: K.Peer -> NetworkAddress
-<<<<<<< HEAD
-fromKPeer (K.Peer {..}) = (show peerHost, fromIntegral peerPort)
-=======
 fromKPeer (K.Peer {..}) = (encodeUtf8 peerHost, fromIntegral peerPort)
->>>>>>> c1b0f80d
 
 toKPeer :: NetworkAddress -> K.Peer
 toKPeer (peerHost, peerPort) = K.Peer (decodeUtf8 peerHost) (fromIntegral peerPort)

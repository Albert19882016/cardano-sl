-- | Specification for transaction-related core functions
-- (Pos.Txp.Core).

module Test.Pos.Txp.CoreSpec
       ( spec
       ) where

import           Universum

import           Control.Lens          (each)
import qualified Data.HashMap.Strict   as HM
import           Data.List             (elemIndex, (\\))
import qualified Data.List.NonEmpty    as NE
import           Test.Hspec            (Spec, describe)
import           Test.Hspec.QuickCheck (prop)
import           Test.QuickCheck       (NonNegative (..), Positive (..), Property,
                                        arbitrary, forAll, resize, shuffle, vectorOf,
                                        (.&.), (===))
import           Test.QuickCheck.Gen   (Gen)

import           Pos.Arbitrary.Txp     ()
import           Pos.Crypto            (hash, whData, withHash)
import           Pos.Data.Attributes   (mkAttributes)
import           Pos.Txp.Core          (Tx (..), TxIn (..), TxOut (..), UtxoTxIn (..),
                                        UtxoTxIn (..), mkTx, topsortTxs)
import           Pos.Types             (mkCoin)
import           Pos.Util              (sublistN, _neHead)

spec :: Spec
spec = describe "Txp.Core" $ do
    describe "mkTx" $ do
        prop description_mkTxGood mkTxGood
        prop description_mkTxBad mkTxBad
    describe "topsortTxs" $ do
        prop "doesn't change the random set of transactions" $
            forAll (resize 10 $ arbitrary) $ \(NonNegative l) ->
            forAll (vectorOf l (txGen 10)) $ \txs ->
            let withHashTxs = map withHash txs in
            (sort <$> topsortTxs identity withHashTxs) === Just (sort withHashTxs)
        prop "doesn't change acyclic set of transactions" $
            forAll (txAcyclicGen False 20) $ \(txs,_) ->
            forAll (shuffle $ map withHash txs) $ \shuffled ->
            (sort <$> topsortTxs identity shuffled) === Just (sort $ map withHash txs)
        prop "graph generator does not produce loops" $
            forAll (txAcyclicGen False 20) $ \(txs,_) ->
            forAll (shuffle $ map withHash txs) $ \shuffled ->
            isJust $ topsortTxs identity shuffled
        prop "does correct topsort on bamboo" $ testTopsort True
        prop "does correct topsort on arbitrary acyclic graph" $ testTopsort False
  where
    description_mkTxGood =
        "creates Tx if arguments are taken from valid Tx"
    description_mkTxBad =
        "doesn't create Tx with non-positive coins in outputs"

mkTxGood :: Tx -> Bool
mkTxGood UnsafeTx{..} = isJust $ mkTx _txInputs _txOutputs _txAttributes

mkTxBad :: Tx -> Bool
mkTxBad UnsafeTx {..} =
    all (\outs -> isNothing $ mkTx _txInputs outs _txAttributes) badOutputs
  where
    invalidateOut :: TxOut -> TxOut
    invalidateOut out = out {txOutValue = mkCoin 0}
    badOutputs :: [NonEmpty TxOut]
    badOutputs = [ _txOutputs & _neHead %~ invalidateOut
                 , _txOutputs & each %~ invalidateOut
                 ]

testTopsort :: Bool -> Property
testTopsort isBamboo =
    forAll (txAcyclicGen isBamboo 40) $ \(txs,reach) ->
    forAll (shuffle txs) $ \shuffled ->
    let reachables :: [(Tx,Tx)]
        reachables = [(from,to) | (to,froms) <- HM.toList reach, from <- froms]
        topsorted = map whData <$> topsortTxs identity (map withHash shuffled)
        reaches :: (Tx,Tx) -> Bool
        reaches (from,to) =
            let fromI = elemIndex from =<< topsorted
                toI = elemIndex to =<< topsorted
            in Just True == ((<=) <$> fromI <*> toI)
    in isJust topsorted .&. all reaches reachables

-- | Produces acyclic oriented graph of transactions. It's
-- connected. Signatures are faked and thus fail to
-- verify. Transaction balance is bad too (input can be less than
-- output). These properties are not needed for topsort test. It also
-- returns reachability map as the second argument (for every key
-- elems from which we can reach key).
txAcyclicGen :: Bool -> Int -> Gen ([Tx], HM.HashMap Tx [Tx])
txAcyclicGen _ 0 = pure ([], HM.empty)
txAcyclicGen isBamboo size = do
    initVertices <-
        replicateM (bool (max 1 $ size `div` 4) 1 isBamboo) $ txGen some'
    let outputs =
            concatMap (\tx -> map (tx,) [0..length (_txOutputs tx) - 1])
                      initVertices
        reachable = HM.fromList $ map (\v -> (v, [v])) initVertices
    continueGraph initVertices outputs reachable $ size - length initVertices
  where
    some' = bool 4 1 isBamboo
    continueGraph
        :: [Tx]
        -> [(Tx, Int)]
        -> HM.HashMap Tx [Tx]
        -> Int
        -> Gen ([Tx], HM.HashMap Tx [Tx])
    continueGraph vertices _ reachable 0 = pure (vertices, reachable)
    continueGraph vertices unusedUtxo reachable k
      | null unusedUtxo = pure (vertices, reachable)
      | otherwise =  do
        -- how many nodes to connect to (how many utxo to use)
        depsN <-
            max 1 . min (bool (min 3 $ length unusedUtxo) 1 isBamboo) <$> arbitrary
        chosenUtxo <- NE.fromList <$> sublistN depsN unusedUtxo
        -- grab some inputs
<<<<<<< HEAD
        let inputs = map (\(h,i) -> TxInUtxo $ UtxoTxIn (hash h) (fromIntegral i)) chosenUtxo
=======
        let inputs = map (\(h,i) -> TxInUtxo (hash h) (fromIntegral i)) chosenUtxo
>>>>>>> f9919c46
        (Positive outputsN) <- resize some' arbitrary
        -- gen some outputs
        outputs <- NE.fromList <$> replicateM outputsN (TxOut <$> arbitrary <*> arbitrary)
        -- calculate new utxo & add vertex
        let tx = UnsafeTx inputs outputs $ mkAttributes ()
            producedUtxo = map (tx,) $ [0..(length outputs) - 1]
            newVertices = tx : vertices
            newUtxo = (unusedUtxo \\ toList chosenUtxo) ++ producedUtxo
            newReachableV = tx : concat (mapMaybe (\(x,_) -> HM.lookup x reachable)
                                         $ toList chosenUtxo)
            newReachable = HM.insert tx newReachableV reachable
        continueGraph newVertices newUtxo newReachable (k - 1)

-- | Primitive transaction generator with restriction on
-- inputs/outputs size
txGen :: Int -> Gen Tx
txGen size = do
    (Positive inputsN) <- resize size arbitrary
    (Positive outputsN) <- resize size arbitrary
<<<<<<< HEAD
    inputs <- NE.fromList <$> (replicateM inputsN $ (\h -> TxInUtxo $ UtxoTxIn h 0) <$> arbitrary)
=======
    inputs <- NE.fromList <$> (replicateM inputsN $ (\h -> TxInUtxo h 0) <$> arbitrary)
>>>>>>> f9919c46
    outputs <-
        NE.fromList <$> (replicateM outputsN $ TxOut <$> arbitrary <*> arbitrary)
    case mkTx inputs outputs (mkAttributes ()) of
        Left e   -> error $ "txGen: something went wrong: " <> e
        Right tx -> pure tx<|MERGE_RESOLUTION|>--- conflicted
+++ resolved
@@ -21,8 +21,7 @@
 import           Pos.Arbitrary.Txp     ()
 import           Pos.Crypto            (hash, whData, withHash)
 import           Pos.Data.Attributes   (mkAttributes)
-import           Pos.Txp.Core          (Tx (..), TxIn (..), TxOut (..), UtxoTxIn (..),
-                                        UtxoTxIn (..), mkTx, topsortTxs)
+import           Pos.Txp.Core          (Tx (..), TxIn (..), TxOut (..), mkTx, topsortTxs)
 import           Pos.Types             (mkCoin)
 import           Pos.Util              (sublistN, _neHead)
 
@@ -114,11 +113,7 @@
             max 1 . min (bool (min 3 $ length unusedUtxo) 1 isBamboo) <$> arbitrary
         chosenUtxo <- NE.fromList <$> sublistN depsN unusedUtxo
         -- grab some inputs
-<<<<<<< HEAD
-        let inputs = map (\(h,i) -> TxInUtxo $ UtxoTxIn (hash h) (fromIntegral i)) chosenUtxo
-=======
         let inputs = map (\(h,i) -> TxInUtxo (hash h) (fromIntegral i)) chosenUtxo
->>>>>>> f9919c46
         (Positive outputsN) <- resize some' arbitrary
         -- gen some outputs
         outputs <- NE.fromList <$> replicateM outputsN (TxOut <$> arbitrary <*> arbitrary)
@@ -138,11 +133,7 @@
 txGen size = do
     (Positive inputsN) <- resize size arbitrary
     (Positive outputsN) <- resize size arbitrary
-<<<<<<< HEAD
-    inputs <- NE.fromList <$> (replicateM inputsN $ (\h -> TxInUtxo $ UtxoTxIn h 0) <$> arbitrary)
-=======
     inputs <- NE.fromList <$> (replicateM inputsN $ (\h -> TxInUtxo h 0) <$> arbitrary)
->>>>>>> f9919c46
     outputs <-
         NE.fromList <$> (replicateM outputsN $ TxOut <$> arbitrary <*> arbitrary)
     case mkTx inputs outputs (mkAttributes ()) of

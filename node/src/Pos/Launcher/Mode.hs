--- conflicted
+++ resolved
@@ -24,39 +24,6 @@
 
 import           Universum
 
-<<<<<<< HEAD
-import           Control.Lens          (makeLensesWith)
-import qualified Control.Monad.Reader  as Mtl
-import           Ether.Internal        (HasLens (..))
-import           Mockable.Production   (Production)
-
-import           Pos.Block.Core        (Block, BlockHeader)
-import           Pos.Block.Types       (Undo)
-import           Pos.Core              (HasCoreConstants, IsHeader, Timestamp)
-import           Pos.DB                (NodeDBs)
-import           Pos.DB.Block          (dbGetBlockDefault, dbGetBlockSscDefault,
-                                        dbGetHeaderDefault, dbGetHeaderSscDefault,
-                                        dbGetUndoDefault, dbGetUndoSscDefault,
-                                        dbPutBlundDefault)
-import           Pos.DB.Class          (MonadBlockDBGeneric (..),
-                                        MonadBlockDBGenericWrite (..), MonadDB (..),
-                                        MonadDBRead (..))
-import           Pos.DB.Rocks          (dbDeleteDefault, dbGetDefault,
-                                        dbIterSourceDefault, dbPutDefault,
-                                        dbWriteBatchDefault)
-import           Pos.Genesis           (GenesisContext, GenesisUtxo, GenesisWStakeholders)
-import           Pos.Lrc.Context       (LrcContext)
-import           Pos.Slotting          (HasSlottingVar (..), SlottingData)
-import           Pos.Slotting.Class    (MonadSlots (..))
-import           Pos.Slotting.Impl.Sum (SlottingContextSum, currentTimeSlottingSum,
-                                        getCurrentSlotBlockingSum,
-                                        getCurrentSlotInaccurateSum, getCurrentSlotSum)
-import           Pos.Slotting.MemState (MonadSlotsData)
-import           Pos.Ssc.Class.Helpers (SscHelpersClass)
-import           Pos.Ssc.Class.Types   (SscBlock)
-import           Pos.Util              (Some (..))
-import           Pos.Util.Util         (postfixLFields)
-=======
 import           Control.Lens            (makeLensesWith)
 import qualified Control.Monad.Reader    as Mtl
 import           Ether.Internal          (HasLens (..))
@@ -88,8 +55,6 @@
 import           Pos.Ssc.Class.Types     (SscBlock)
 import           Pos.Util                (Some (..))
 import           Pos.Util.Util           (postfixLFields)
->>>>>>> e74686f7
-
 
 -- The fields are lazy on purpose: this allows using them with
 -- futures.

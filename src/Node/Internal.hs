{-# LANGUAGE BangPatterns               #-}
{-# LANGUAGE DeriveDataTypeable         #-}
{-# LANGUAGE ExistentialQuantification  #-}
{-# LANGUAGE FlexibleContexts           #-}
{-# LANGUAGE GADTSyntax                 #-}
{-# LANGUAGE GeneralizedNewtypeDeriving #-}
{-# LANGUAGE KindSignatures             #-}
{-# LANGUAGE NamedFieldPuns             #-}
{-# LANGUAGE RecordWildCards            #-}
{-# LANGUAGE ScopedTypeVariables        #-}
{-# LANGUAGE StandaloneDeriving         #-}
{-# LANGUAGE RecursiveDo                #-}

module Node.Internal (
    NodeId(..),
    Node(..),
    nodeId,
    nodeEndPointAddress,
    ChannelIn(..),
    ChannelOut(..),
    startNode,
    stopNode,
    withOutChannel,
    withInOutChannel,
    writeChannel,
    readChannel
  ) where

import           Control.Monad                 (forM_)
import           Control.Monad.Fix             (MonadFix)
import           Control.Exception             hiding (bracket, catch, finally, throw)
import           Data.Foldable                 (foldlM)
import           Data.Binary                   as Bin
import qualified Data.ByteString               as BS
import qualified Data.ByteString.Builder       as BS
import qualified Data.ByteString.Builder.Extra as BS
import qualified Data.ByteString.Lazy          as LBS
import           Data.Hashable                 (Hashable)
import           Data.Map.Strict               (Map)
import qualified Data.Map.Strict               as Map
import           Data.NonEmptySet              (NonEmptySet)
import qualified Data.NonEmptySet              as NESet
import           Data.List.NonEmpty            (NonEmpty((:|)))
import           Data.Monoid
import           Data.Typeable
import           Formatting                    (sformat, shown, (%))
import qualified Mockable.Channel              as Channel
import           Mockable.Class
import           Mockable.Concurrent
import           Mockable.Exception
import           Mockable.SharedAtomic
import qualified Network.Transport             as NT (EventErrorCode (EventConnectionLost, EventEndPointFailed, EventTransportFailed))
import qualified Network.Transport.Abstract    as NT
import           System.Random                 (Random, StdGen, random)
import           System.Wlog                   (WithLogger, logDebug)

-- | A 'NodeId' wraps a network-transport endpoint address
newtype NodeId = NodeId NT.EndPointAddress
  deriving (Eq, Ord, Show, Hashable)

-- | The state of a Node, to be held in a shared atomic cell because other
--   threads will mutate it in order to set up bidirectional connections.
data NodeState m = NodeState {
      _nodeStateGen      :: !StdGen
      -- ^ To generate nonces.
    , _nodeStateNonces   :: !(Map Nonce (NonceState m))
      -- ^ Nonces identify bidirectional connections, and this gives the state
      --   of each one.
    , _nodeStateFinishedHandlers :: ![(Either NT.ConnectionId Nonce, Maybe SomeException)]
      -- ^ Connection identifiers or nonces for handlers which have finished.
      --   'Nonce's for bidirectional connections, 'ConnectionId's for handlers
      --   spawned to respond to incoming connections.
    , _nodeStateClosed :: !Bool
      -- ^ Indicates whether the Node has been closed and is no longer capable
      --   of establishing or accepting connections (its EndPoint is closed).
    }

-- | A 'Node' is a network-transport 'EndPoint' with bidirectional connection
--   state and a thread to dispatch network-transport events.
data Node (m :: * -> *) = Node {
       nodeEndPoint         :: NT.EndPoint m,
       nodeDispatcherThread :: Promise m (),
       nodeState            :: SharedAtomicT m (NodeState m)
     }

nodeId :: Node m -> NodeId
nodeId = NodeId . NT.address . nodeEndPoint

nodeEndPointAddress :: NodeId -> NT.EndPointAddress
nodeEndPointAddress (NodeId addr) = addr

-- | Used to identify bidirectional connections.
newtype Nonce = Nonce {
      _getNonce :: Word64
    }

deriving instance Show Nonce
deriving instance Eq Nonce
deriving instance Ord Nonce
deriving instance Random Nonce
deriving instance Binary Nonce

data NodeException =
       ProtocolError String
     | InternalError String
  deriving (Show, Typeable)

instance Exception NodeException

-- | Input from the wire. Nothing means there's no more to come.
newtype ChannelIn m = ChannelIn (Channel.ChannelT m (Maybe BS.ByteString))

-- | Output to the wire.
newtype ChannelOut m = ChannelOut (NT.Connection m)

-- | Bring up a 'Node' using a network transport.
<<<<<<< HEAD
startNode :: ( Mockable SharedAtomic m, Mockable Fork m, Mockable Bracket m
             , Mockable Channel.Channel m, Mockable Throw m, Mockable Catch m
             , Mockable Async m
             , WithLogger m )
=======
startNode :: ( Mockable SharedAtomic m, Mockable Async m, Mockable Bracket m
             , Mockable Channel.Channel m, Mockable Throw m, Mockable Catch m )
>>>>>>> 2425c900
          => NT.Transport m
          -> StdGen
          -> (NodeId -> ChannelIn m -> m ())
          -- ^ Handle incoming unidirectional connections.
          -> (NodeId -> ChannelIn m -> ChannelOut m -> m ())
          -- ^ Handle incoming bidirectional connections.
          -> m (Node m)
startNode transport prng handlerIn handlerOut = do
    Right endPoint <- NT.newEndPoint transport
    sharedState <- newSharedAtomic (NodeState prng Map.empty [] False)
    dispatcherThread <- async $
        nodeDispatcher endPoint sharedState handlerIn handlerOut
    return Node {
      nodeEndPoint         = endPoint,
      nodeDispatcherThread = dispatcherThread,
      nodeState            = sharedState
    }

-- | Stop a 'Node', closing its network transport endpoint.
stopNode :: ( Mockable Async m, Mockable SharedAtomic m ) => Node m -> m ()
stopNode Node {..} = do
    modifySharedAtomic nodeState $ \(NodeState prng nonces finishedHandlers closed) ->
        if closed
        then error "Node internal error : already stopped"
        else pure (NodeState prng nonces finishedHandlers True, ())
    -- This eventually will shut down the dispatcher thread, which in turn
    -- ought to stop the connection handling threads.
    -- It'll also close all TCP connections.
    NT.closeEndPoint nodeEndPoint
    -- Must wait on any handler threads. The dispatcher thread will eventually
    -- see an event indicating that the end point has closed, after which it
    -- will wait on all running handlers. Since the end point has been closed,
    -- no new handler threads will be created, so this will block indefinitely
    -- only if some handler is blocked indefinitely or looping.
    wait nodeDispatcherThread

-- | State which is local to the dispatcher, and need not be accessible to
--   any other thread.
data DispatcherState m = DispatcherState {
      dispatcherConnections :: !(Map NT.ConnectionId (NT.EndPointAddress, ConnectionState m))
    , dispatcherPeers :: !(Map NT.EndPointAddress (NonEmptySet NT.ConnectionId))
      -- ^ For each peer 'EndPointAddress', the set of all 'ConnectionId's such
      -- that
      --
      --   elem connId <$> lookup endPointAddress (dispatcherPeers state) == Just True
      --   => fst <$> lookup connId (dispatcherConnections state) == Just endPointAddress
      --
      --
    }

emptyDispatcherState :: DispatcherState m
emptyDispatcherState = DispatcherState Map.empty Map.empty

data SomeHandler m = forall t . SomeHandler (Promise m t)

asyncHandler :: ( Mockable Async m ) => m t -> m (SomeHandler m)
asyncHandler = fmap SomeHandler . async

waitForHandler :: ( Mockable Async m ) => SomeHandler m -> m ()
waitForHandler (SomeHandler promise) = wait promise >> pure ()

-- | The state of a connection (associated with a 'ConnectionId', see
--   'DispatcherState'.
data ConnectionState m =

       -- | We got a new connection and are waiting on the first chunk of data
      ConnectionNew

      -- | We got the first chunk of data, we're now waiting either for more
      --   data or for the connection to be closed. This supports the small
      --   message optimisation.
    | ConnectionNewChunks ![BS.ByteString]

      -- | We've forked a thread to handle the message. The connection is still
      --   open and data is still arriving. We have a channel to pass the
      --   incoming chunks off to the other thread.
    | ConnectionReceiving !(SomeHandler m) !(ChannelIn m)

      -- | We've forked a thread to handle the message. The connection is now
      --   closed and we have all the data already, but the thread we forked
      --   to handle it is still active.
    | ConnectionClosed !(SomeHandler m)

      -- | The handler which we forked to process the data has finished.
      --   Subsequent incoming data has nowhere to go.
    | ConnectionHandlerFinished !(Maybe SomeException)

instance Show (ConnectionState m) where
    show term = case term of
        ConnectionNew               -> "ConnectionNew"
        ConnectionNewChunks _       -> "ConnectionNewChunks"
        ConnectionReceiving _ _     -> "ConnectionReceiving"
        ConnectionClosed _          -> "ConnectionClosed"
        ConnectionHandlerFinished e -> "ConnectionHandlerFinished" ++ maybe " " ((++) " " . show) e

-- | Bidirectional connections (conversations) are identified not by
--   'ConnectionId' but by 'Nonce', because their handlers run before any
--   connection is established.
--
--   Once a connection for a conversation is established, its nonce is
--   associated with it via 'NonceHandlerConnected', but prior to this it's
--   'NonceHandlerNotConnected', meaning the handler is running but a
--   SYN/ACK handshake has not been completed.
--
--   The NonceState must be accessible by the dispatcher and by other threads,
--   because other threads may initiate a conversation.
data NonceState m =

      -- | The local handler for the conversation is running but no ACK has
      -- yet been received from the peer.
      NonceHandlerNotConnected !(SomeHandler m) !(ChannelIn m)

      -- | SYN/ACK completed and the local handler for the conversation
      -- is now a typical connection.
    | NonceHandlerConnected !NT.ConnectionId

instance Show (NonceState m) where
    show term = case term of
        NonceHandlerNotConnected _ _ -> "NonceHandlerNotConnected"
        NonceHandlerConnected connid -> "NonceHandlerConnected " ++ show connid

--TODO: extend this to keep track of the number of active threads and total
-- amount of in flight incoming data. This will be needed to inform the
-- back-pressure policy.

-- | The one thread that handles /all/ incoming messages and dispatches them
-- to various handlers.
nodeDispatcher :: forall m .
                  ( Mockable SharedAtomic m, Mockable Async m, Mockable Bracket m
                  , Mockable Channel.Channel m, Mockable Throw m
                  , Mockable Catch m
                  , WithLogger m )
               => NT.EndPoint m
               -> SharedAtomicT m (NodeState m)
               -- ^ Nonce states and a StdGen to generate nonces. It's in a
               --   shared atomic because other threads must be able to alter
               --   it when they start a conversation.
               --   The third element of the triple will be updated by handler
               --   threads when they finish.
               -> (NodeId -> ChannelIn m -> m ())
               -> (NodeId -> ChannelIn m -> ChannelOut m -> m ())
               -> m ()
nodeDispatcher endpoint nodeState handlerIn handlerInOut =
    loop emptyDispatcherState
    where

    finally' :: m t -> m () -> m t
    finally' action after = bracket (pure ()) (const after) (const action)

    -- Take the dead threads from the shared atomic and release them all from
    -- the map if their connection is also closed.
    -- Only if the connection is closed *and* the handler is finished, can we
    -- forget about a connection id. It could be that the handler is finished,
    -- but we receive more data, in which case we want to somehow make the
    -- peer stop pushing any data.
    -- If the connection is closed after the handler finishes, then the entry
    -- in the state map will be cleared by the dispatcher loop.
    --
    -- TBD use the reported exceptions to inform the dispatcher somehow?
    -- If a lot of threads are giving exceptions, should we change dispatcher
    -- behavior?
    updateStateForFinishedHandlers :: DispatcherState m -> m (DispatcherState m)
    updateStateForFinishedHandlers state = modifySharedAtomic nodeState $ \(NodeState prng nonces finished closed) -> do
        -- For every Left (c :: NT.ConnectionId) we can remove it from the map
        -- if its connection is closed, or indicate that the handler is finished
        -- so that it will be removed when the connection is closed.
        --
        -- For every Right (n :: Nonce) we act depending on the nonce state.
        -- If the handler isn't connected, we'll just drop the nonce state
        -- entry.
        -- If the handler is connected, we'll update the connection state for
        -- that ConnectionId to say the handler has finished.
        (!state', !nonces') <- foldlM folder (state, nonces) finished
        --() <- trace ("DEBUG: state map size is " ++ show (Map.size state')) (pure ())
        --() <- trace ("DEBUG: nonce map size is " ++ show (Map.size nonces')) (pure ())
        pure ((NodeState prng nonces' [] closed), state')
        where

        -- Updates connection and nonce states in a left fold.
        folder
            :: (DispatcherState m, Map Nonce (NonceState m))
            -> (Either NT.ConnectionId Nonce, Maybe SomeException)
            -> m (DispatcherState m, Map Nonce (NonceState m))
        folder (dispatcherState, nonces) (connidOrNonce, e) = case connidOrNonce of
            -- The handler for a ConnectionId has finished. 
            Left connid -> (,) <$> updateDispatcherState dispatcherState connid e <*> pure nonces
            -- The handler for a locally-iniated conversation has finished.
            Right nonce -> folderNonce (dispatcherState, nonces) (nonce, e)

        folderNonce (dispatcherState, nonces) (nonce, e) = case Map.lookup nonce nonces of
            Nothing -> throw $ InternalError "handler for unknown nonce finished"
            -- The handler did not yet connect (SYN/ACK handshake did not go
            -- through). It's weird, but normal: the conversation did not
            -- 'recv' any data and ended before the peer could respond with the
            -- ACK.
            Just (NonceHandlerNotConnected _ _) ->
                pure (dispatcherState, Map.delete nonce nonces)
            -- The handler has connected, so we update the relevant parts of
            -- the DispatcherState.
            Just (NonceHandlerConnected connid) ->
                (,) <$> updateDispatcherState dispatcherState connid e <*> pure (Map.delete nonce nonces)

        updateDispatcherState dispatcherState connid e = case Map.lookup connid (dispatcherConnections dispatcherState) of
            Nothing -> throw $ InternalError "handler for unknown connection finished"
            -- Handler finished after the connection closed. Now we can
            -- remove this entry from the map, as well as from the reverse
            -- lookup map.
            Just (peer, ConnectionClosed _) -> pure $ dispatcherState {
                  dispatcherConnections = Map.delete connid (dispatcherConnections dispatcherState)
                , dispatcherPeers = Map.update (NESet.delete connid) peer (dispatcherPeers dispatcherState)
                }
            -- Handler finished before the connection closed. Update the
            -- connections map and it will be cleared when the connection
            -- closes.
            Just (addr, _) -> pure $ dispatcherState {
                  dispatcherConnections = Map.insert connid (addr, ConnectionHandlerFinished e) (dispatcherConnections dispatcherState)
                }

    -- | Wait for all running handlers to finish.
    waitForRunningHandlers :: DispatcherState m -> m ()
    waitForRunningHandlers state = do
        nonces <- modifySharedAtomic nodeState $ \ns@(NodeState prng nonces finished closed) ->
            pure (ns, nonces)
        let outgoingHandlerPromises :: [(SomeHandler m, Maybe (ChannelIn m))]
            outgoingHandlerPromises = foldr pickOutgoingHandlerPromise [] nonces
        let allHandlerPromises = incomingHandlerPromises ++ outgoingHandlerPromises
        forM_ allHandlerPromises (closeChannelIn . snd)
        forM_ allHandlerPromises (waitForHandler . fst)
        where

        -- Close the in channel by writing Nothing, to signal end-of-input.
        -- TBD should we signal "premature end of input" instead, to
        -- differentiate it from the peer terminating the connection?
        closeChannelIn :: Maybe (ChannelIn m) -> m ()
        closeChannelIn Nothing = pure ()
        closeChannelIn (Just (ChannelIn chan)) = Channel.writeChannel chan Nothing

        incomingHandlerPromises :: [(SomeHandler m, Maybe (ChannelIn m))]
        incomingHandlerPromises = foldr pickIncomingHandlerPromise [] (dispatcherConnections state)

        pickIncomingHandlerPromise (_, ConnectionReceiving promise inchan) = (:) (promise, Just inchan)
        pickIncomingHandlerPromise (_, ConnectionClosed promise) = (:) (promise, Nothing)
        pickIncomingHandlerPromise _ = id

        pickOutgoingHandlerPromise (NonceHandlerNotConnected promise inchan) = (:) (promise, Just inchan)
        pickOutgoingHandlerPromise _ = id

    -- Handle the first chunks received, interpreting the control byte(s).
    -- TODO: review this. It currently does not use the 'DispatcherState' but
    -- that's dubious. Implementing good error handling will probably demand
    -- using it.
    handleFirstChunks
        :: NT.ConnectionId
        -> NT.EndPointAddress
        -> [BS.ByteString]
        -> DispatcherState m
        -> m (Maybe (ConnectionState m))
    handleFirstChunks connid peer chunks _ =
        case LBS.uncons (LBS.fromChunks chunks) of
            -- Empty. Wait for more data.
            Nothing -> pure Nothing
            Just (w, ws)
                -- Peer wants a unidirectional (peer -> local)
                -- connection. Make a channel for the incoming
                -- data and fork a thread to consume it.
                | w == controlHeaderCodeUnidirectional -> do
                  chan <- Channel.newChannel
                  Channel.writeChannel chan (Just (BS.concat (LBS.toChunks ws)))
                  promise <- asyncHandler $ finishHandler nodeState (Left connid) (handlerIn (NodeId peer) (ChannelIn chan))
                  pure . Just $ ConnectionReceiving promise (ChannelIn chan)

                -- Bidirectional header without the nonce
                -- attached. Wait for the nonce.
                | w == controlHeaderCodeBidirectionalAck ||
                  w == controlHeaderCodeBidirectionalSyn
                , LBS.length ws < 8 -> -- need more data
                  pure . Just $ ConnectionNewChunks chunks

                -- Peer wants a bidirectional connection.
                -- Fork a thread to reply with an ACK and then
                -- handle according to handlerInOut.
                | w == controlHeaderCodeBidirectionalSyn
                , Right (ws',_,nonce) <- decodeOrFail ws -> do
                  chan <- Channel.newChannel
                  Channel.writeChannel chan (Just (BS.concat (LBS.toChunks ws')))
                  let action = do
                          -- It's possible that the local EndPoint is closed.
                          -- If that's the case, we must not try to establish
                          -- a connection to the peer who sent the SYN. Instead,
                          -- we just ignore it. network-transport should
                          -- ensure that the peer receives an error event
                          -- indicating that we've closed their connection.
                          mconn <- modifySharedAtomic nodeState $ \ns@(NodeState prng nonces finishedHandlers closed) ->
                              if closed
                              then pure (ns, Nothing)
                              else do
                                  mconn <- NT.connect
                                      endpoint
                                      peer
                                      NT.ReliableOrdered
                                      NT.ConnectHints{ connectTimeout = Nothing } --TODO use timeout
                                  case mconn of
                                    Left  err  -> throw err
                                    Right conn -> pure (ns, Just conn)
                          case mconn of
<<<<<<< HEAD
                            Left  err  -> logDebug $
                                sformat ("Error sending ack to "%shown%": "%shown)
                                peer err
                            Right conn -> do
                              outcome <- NT.send conn [controlHeaderBidirectionalAck nonce]
                              -- TODO: proper error handling
                              case outcome of
                                  Left err -> logDebug $
                                    sformat ("Error sending ack to "%shown%
                                    ": "%shown) peer err
                                  Right _  -> return ()
                              handlerInOut peer (ChannelIn chan) (ChannelOut conn)
                                  `finally'`
                                  closeChannel (ChannelOut conn)
                  tid <- fork $ finishHandler nodeState (Left connid) action
                  pure . Just $ ConnectionReceiving tid chan
=======
                              -- The EndPoint is closed, so we do nothing.
                              -- TODO should probably log this.
                              Nothing -> pure ()
                              Just conn -> do
                                  () <$ NT.send conn [controlHeaderBidirectionalAck nonce]
                                  handlerInOut (NodeId peer) (ChannelIn chan) (ChannelOut conn)
                                      `finally'`
                                      closeChannel (ChannelOut conn)
                  promise <- asyncHandler $ finishHandler nodeState (Left connid) action
                  pure . Just $ ConnectionReceiving promise (ChannelIn chan)
>>>>>>> 2425c900

                -- We want a bidirectional connection and the
                -- peer has acknowledged. Check that their nonce
                -- matches what we sent and if so start writing
                -- to the channel associated with that nonce.
                -- See connectInOutChannel/withInOutChannel for the other half
                -- of the story (where we send SYNs and record
                -- nonces).
                --
                -- A call to withInOutChannel ensures that when the action using
                -- the in/out channel completes, it will update the shared
                -- atomic 'finished' variable to indicate that thread
                -- corresponding to the *nonce* is completed. It may have
                -- already completed at this point, which is weird but not
                -- out of the question (the handler didn't ask to receive
                -- anything).
                --
                | w == controlHeaderCodeBidirectionalAck
                , Right (ws',_,nonce) <- decodeOrFail ws -> do
                  outcome <- modifySharedAtomic nodeState $ \(NodeState prng expected finished closed) ->
                      case Map.lookup nonce expected of
                          -- Got an ACK for a nonce that we don't know about
                          -- It could be that we never sent a SYN on that
                          -- nonce (peer made a protocol error), but it could
                          -- also be that we did send the SYN, but our handler
                          -- for that conversation has already finished!
                          -- That's just normal.
                          Nothing -> return ((NodeState prng expected finished closed), Nothing)
                          -- Got an ACK for a nonce that we *do* know about (we
                          -- sent a SYN for it).
                          Just (NonceHandlerNotConnected promise inchan) -> do
                              let !expected' = Map.insert nonce (NonceHandlerConnected connid) expected
                              return ((NodeState prng expected' finished closed), Just (promise, inchan))
                          Just _ -> throw (InternalError $ "duplicate or delayed ACK for " ++ show nonce)
                  case outcome of
                      Nothing -> pure Nothing
                      Just (promise, ChannelIn chan) -> do
                          Channel.writeChannel chan (Just (BS.concat (LBS.toChunks ws')))
                          pure . Just $ ConnectionReceiving promise (ChannelIn chan)

                | otherwise ->
                    throw (ProtocolError $ "unexpected control header " ++ show w)

    loop :: DispatcherState m -> m ()
    loop !initialState = do
      !state <- updateStateForFinishedHandlers initialState
      event <- NT.receive endpoint
      case event of

          NT.ConnectionOpened connid NT.ReliableOrdered peer ->
              -- Just keep track of the new connection and reverse lookup
              -- from EndPointAddress.
              loop $ state {
                    dispatcherConnections = Map.insert connid (peer, ConnectionNew) (dispatcherConnections state)
                  , dispatcherPeers = Map.alter (Just . maybe (NESet.singleton connid) (NESet.insert connid)) peer (dispatcherPeers state)
                  }

          -- receiving data for an existing connection (ie a multi-chunk message)
          NT.Received connid chunks ->
              case Map.lookup connid (dispatcherConnections state) of
                  Nothing ->
                      throw (InternalError "received data on unknown connection")

                  -- TODO: need policy here on queue size
                  Just (peer, ConnectionNew) ->
                      loop $ state {
                            dispatcherConnections = Map.insert connid (peer, ConnectionNewChunks chunks) (dispatcherConnections state)
                          }

                  Just (peer, ConnectionNewChunks chunks0) -> do
                      mConnState <- handleFirstChunks connid peer (chunks0 ++ chunks) state
                      case mConnState of
                          Nothing -> loop $ state
                          Just cs -> loop $ state {
                                dispatcherConnections = Map.insert connid (peer, cs) (dispatcherConnections state)
                              }

                  -- Connection is receiving data and there's some handler
                  -- at 'tid' to run it. Dump the new data to its ChannelIn.
                  Just (peer, ConnectionReceiving _ (ChannelIn chan)) -> do
                    Channel.writeChannel chan (Just (BS.concat chunks))
                    loop state

                  Just (peer, ConnectionClosed _) ->
                    throw (InternalError "received data on closed connection")

                  -- The peer keeps pushing data but our handler is finished.
                  -- What to do? Would like to close the connection but I'm
                  -- not sure that's possible in network-transport. Would like
                  -- to say "stop receiving on this ConnectionId".
                  -- We could maintain an association between ConnectionId and
                  -- EndPointId of the peer, and then maybe patch
                  -- network-transport to allow for selective closing of peer
                  -- connection based on EndPointAddress.
<<<<<<< HEAD
                  Just (ConnectionHandlerFinished _) ->
                        throw (InternalError "received too much data")
=======
                  Just (peer, ConnectionHandlerFinished _) ->
                    throw (InternalError "received too much data")
>>>>>>> 2425c900

          NT.ConnectionClosed connid ->
              case Map.lookup connid (dispatcherConnections state) of
                  Nothing ->
                      throw (InternalError "closed unknown connection")

                  -- Connection closed, handler already finished. We're done
                  -- with the connection. The case in which the handler finishes
                  -- *after* the connection closes is taken care of in
                  -- 'updateStateForFinishedHandlers'.
                  Just (peer, ConnectionHandlerFinished _) ->
                      loop $ state {
                            dispatcherConnections = Map.delete connid (dispatcherConnections state)
                          , dispatcherPeers = Map.update (NESet.delete connid) peer (dispatcherPeers state)
                          }

                  -- Empty message
                  Just (peer, ConnectionNew) -> do
                      chan <- Channel.newChannel
                      Channel.writeChannel chan Nothing
                      promise <- asyncHandler $ finishHandler nodeState (Left connid) (handlerIn (NodeId peer) (ChannelIn chan))
                      loop $ state {
                            dispatcherConnections = Map.insert connid (peer, ConnectionClosed promise) (dispatcherConnections state)
                          }

                  -- Small message
                  Just (peer, ConnectionNewChunks chunks0) -> do
                      mConnState <- handleFirstChunks connid peer chunks0 state
                      case mConnState of
                          Just (ConnectionReceiving promise (ChannelIn chan)) -> do
                              -- Write Nothing to indicate end of input.
                              Channel.writeChannel chan Nothing
                              loop $ state {
                                    dispatcherConnections = Map.insert connid (peer, ConnectionClosed promise) (dispatcherConnections state)
                                  }
                          Just other -> loop $ state {
                                dispatcherConnections = Map.insert connid (peer, other) (dispatcherConnections state)
                              }
                          -- There's no handler for the chunks, possibly because
                          -- the small message was from a peer contacted in
                          -- conversation mode, but the local handler has
                          -- already finished. It's strange behavior but not
                          -- an error.
                          Nothing -> loop state

                  -- End of incoming data. Signal that by writing 'Nothing'
                  -- to the ChannelIn.
                  Just (peer, ConnectionReceiving promise (ChannelIn chan)) -> do
                      Channel.writeChannel chan Nothing
                      loop $ state {
                            dispatcherConnections = Map.insert connid (peer, ConnectionClosed promise) (dispatcherConnections state)
                          }

                  Just (peer, ConnectionClosed _) ->
                      throw (InternalError "closed a closed connection")

          NT.EndPointClosed -> waitForRunningHandlers state

          -- Losing a connection is no reason to stop the dispatcher. It is in
          -- fact a normal thing, as it can be caused by peers failing or
          -- otherwise choosing to go down.
          --
          -- When this happens, all handlers between the local EndPoint and the
          -- given EndPointAddress must be made to realize that receiving from
          -- and sending to their peer is no longer possible. This is done by
          -- making it so that their ChannelIn and ChannelOut throws an
          -- exception when used. Thus if a peer goes down after a local handler
          -- has finished all of its sending and receiving, the local handler
          -- need not die early.
          --
          -- Sending on a ChannelOut will report an error, so no work must be
          -- done here in order to support that. But the ChannelIn for each
          -- handler must be plugged (with Nothing or perhaps with a new
          -- constructor indicating exceptional end of input). In order to
          -- do so, we must associate an EndPointAddress with all ConnectionIds
          -- of connections to/from it.
          NT.ErrorEvent (NT.TransportError (NT.EventErrorCode (NT.EventConnectionLost peer)) _msg) -> do
              let connids :: [NT.ConnectionId]
                  connids = case Map.lookup peer (dispatcherPeers state) of
                      Nothing -> []
                      Just neset -> let t :| ts = NESet.toList neset in t : ts
              (!state', removals) <- foldlM eliminateConnection (state, []) connids
              loop $ state' {
                    dispatcherPeers = Map.update (NESet.deleteMany removals) peer (dispatcherPeers state')
                  }
              where
              -- Every receiving connection becomes closed.
              -- Every closed connection remains closed.
              -- Every other connection can be forgotten.
              eliminateConnection
                  :: (DispatcherState m, [NT.ConnectionId])
                  -> NT.ConnectionId
                  -> m (DispatcherState m, [NT.ConnectionId])
              eliminateConnection (state, removals) connid = case Map.lookup connid (dispatcherConnections state) of
                  Nothing -> throw (InternalError "connection associated with peer does not exist")
                  Just (peer, ConnectionReceiving handler (ChannelIn chan)) -> do
                      -- Signal to the handler that there's no more input.
                      Channel.writeChannel chan Nothing
                      let state' = state {
                                dispatcherConnections = Map.insert connid (peer, ConnectionClosed handler) (dispatcherConnections state)
                              }
                      pure (state', removals)
                  Just (_, ConnectionClosed _) -> do
                      -- We've already written Nothing to the channel
                      pure (state, removals)
                  -- If the connection is in any other state, we can remove it.
                  _ -> let state' = state { dispatcherConnections = Map.delete connid (dispatcherConnections state) }
                       in  pure (state', connid : removals)

          NT.ErrorEvent (NT.TransportError (NT.EventErrorCode NT.EventEndPointFailed) _) ->
              throw (InternalError "EndPoint failed")

          NT.ErrorEvent (NT.TransportError (NT.EventErrorCode NT.EventTransportFailed) _) ->
              throw (InternalError "Transport failed")

          NT.ErrorEvent (NT.TransportError NT.UnsupportedEvent _) ->
              throw (InternalError "Unsupported event")

          NT.ConnectionOpened _ _ _ ->
              throw (ProtocolError "unexpected connection reliability")

-- | Augment some m term so that it always updates a 'NodeState' mutable
--   cell when finished, along with the exception if one was raised. We catch
--   all exceptions in order to do this, but they are re-thrown.
--   Use an 'NT.ConnectionId' if the handler is spawned in response to a
--   connection, or a 'Nonce' if the handler is spawned for a locally
--   initiated bidirectional connection.
finishHandler
    :: forall m t .
       ( Mockable SharedAtomic m, Mockable Throw m, Mockable Catch m )
    => SharedAtomicT m (NodeState m)
    -> Either NT.ConnectionId Nonce
    -> m t
    -> m t
finishHandler stateVar connidOrNonce action = normal `catch` exceptional
    where
    normal :: m t
    normal = do
        t <- action
        signalFinished (connidOrNonce, Nothing)
        pure t
    exceptional :: SomeException -> m t
    exceptional e = do
        signalFinished (connidOrNonce, Just e)
        throw e
    -- Signal that a thread handling a given ConnectionId is finished.
    -- It's very important that this is run to completion for every thread
    -- spawned by the dispatcher, else the DispatcherState will never forget
    -- the entry for this ConnectionId.
    signalFinished :: (Either NT.ConnectionId Nonce, Maybe SomeException) -> m ()
    signalFinished outcome = modifySharedAtomic stateVar $ \(NodeState prng nonces finished closed) ->
            pure ((NodeState prng nonces (outcome : finished) closed), ())

controlHeaderCodeBidirectionalSyn :: Word8
controlHeaderCodeBidirectionalSyn = fromIntegral (fromEnum 'S')

controlHeaderCodeBidirectionalAck :: Word8
controlHeaderCodeBidirectionalAck = fromIntegral (fromEnum 'A')

controlHeaderCodeUnidirectional :: Word8
controlHeaderCodeUnidirectional = fromIntegral (fromEnum 'U')

controlHeaderUnidirectional :: BS.ByteString
controlHeaderUnidirectional =
    BS.singleton controlHeaderCodeUnidirectional

controlHeaderBidirectionalSyn :: Nonce -> BS.ByteString
controlHeaderBidirectionalSyn (Nonce nonce) =
    fixedSizeBuilder 9 $
        BS.word8 controlHeaderCodeBidirectionalSyn
     <> BS.word64BE nonce

controlHeaderBidirectionalAck :: Nonce -> BS.ByteString
controlHeaderBidirectionalAck (Nonce nonce) =
    fixedSizeBuilder 9 $
        BS.word8 controlHeaderCodeBidirectionalAck
     <> BS.word64BE nonce

fixedSizeBuilder :: Int -> BS.Builder -> BS.ByteString
fixedSizeBuilder n =
    LBS.toStrict . BS.toLazyByteStringWith (BS.untrimmedStrategy n n) LBS.empty

-- | Connect to a peer given by a 'NodeId' bidirectionally.
connectInOutChannel
<<<<<<< HEAD
    :: ( Mockable Channel.Channel m, Mockable Fork m, Mockable SharedAtomic m
       , Mockable Throw m, WithLogger m )
=======
    :: ( Mockable Channel.Channel m, Mockable SharedAtomic m, Mockable Throw m )
>>>>>>> 2425c900
    => Node m
    -> NodeId
    -> Promise m t
       -- ^ Finishes when the in/out channel is no longer used. See
       -- 'withInOutChannel'
    -> m (Nonce, ChannelIn m, ChannelOut m)
connectInOutChannel Node{nodeEndPoint, nodeState} (NodeId endpointaddr) promise = do
    mconn <- NT.connect
               nodeEndPoint
               endpointaddr
               NT.ReliableOrdered
               NT.ConnectHints{ connectTimeout = Nothing } --TODO use timeout

    -- TODO: Any error detected here needs to be reported because it's not
    -- reported via the dispatcher thread. It means we cannot establish a
    -- connection in the first place, e.g. timeout.
    case mconn of
      Left  err  -> throw err
      Right outconn -> do
        (nonce, inchan) <- allocateInChannel
        -- TODO: proper error handling
        outcome <- NT.send outconn [controlHeaderBidirectionalSyn nonce]
        case outcome of
            Left  err -> logDebug $ sformat
                ("Error initializing bidirectional connection to "%shown%": "%shown)
                endpointaddr err
            Right _   -> return ()
        return (nonce, ChannelIn inchan, ChannelOut outconn)
    where
    allocateInChannel = do
      chan  <- Channel.newChannel
      -- Create a nonce and update the shared atomic so that the nonce indicates
      -- that there's a handler for it.
      nonce <- modifySharedAtomic nodeState $ \(NodeState prng expected finished closed) -> do
                 let (nonce, !prng') = random prng
                     !expected' = Map.insert nonce (NonceHandlerNotConnected (SomeHandler promise) (ChannelIn chan)) expected
                 pure ((NodeState prng' expected' finished closed), nonce)
      return (nonce, chan)

-- | Connect to a peer given by a 'NodeId' unidirectionally.
connectOutChannel
    :: ( Mockable Throw m, WithLogger m )
    => Node m
    -> NodeId
    -> m (ChannelOut m)
connectOutChannel Node{nodeEndPoint} (NodeId endpointaddr) = do
    mconn <- NT.connect
               nodeEndPoint
               endpointaddr
               NT.ReliableOrdered
               NT.ConnectHints{ connectTimeout = Nothing } --TODO use timeout

    -- TODO: Any error detected here needs to be reported because it's not
    -- reported via the dispatcher thread. It means we cannot establish a
    -- connection in the first place, e.g. timeout.
    case mconn of
      Left  err  -> throw err
      Right conn -> do
        outcome <- NT.send conn [controlHeaderUnidirectional]
        case outcome of
            Left  err -> logDebug $ sformat
                ("Error initializing unidirectional connection to "%shown%": "%shown)
                endpointaddr err
            Right _   -> return ()
        return (ChannelOut conn)

closeChannel :: ChannelOut m -> m ()
closeChannel (ChannelOut conn) = NT.close conn

-- | Create, use, and tear down a conversation channel with a given peer
--   (NodeId).
withInOutChannel
    :: forall m a .
<<<<<<< HEAD
       ( Mockable Bracket m, Mockable Fork m, Mockable Channel.Channel m
       , Mockable SharedAtomic m, Mockable Throw m, Mockable Catch m
       , WithLogger m )
=======
       ( Mockable Bracket m, Mockable Async m, Mockable Channel.Channel m
       , Mockable SharedAtomic m, Mockable Throw m, Mockable Catch m
       , MonadFix m )
>>>>>>> 2425c900
    => Node m
    -> NodeId
    -> (ChannelIn m -> ChannelOut m -> m a)
    -> m a
withInOutChannel node@Node{nodeState} nodeid action = do
    -- connectInOurChannel will update the nonce state to indicate that there's
    -- a handler for it. When the handler is finished (whether normally or
    -- exceptionally) we have to update it to say so.
    rec { promise <- async $
              bracket (connectInOutChannel node nodeid promise)
                  (\(_, _, outchan) -> closeChannel outchan)
                  (\(nonce, inchan, outchan) -> action' nonce inchan outchan)
        }
    wait promise
    where
    -- Updates the nonce state map always, and re-throws any caught exception.
    action' nonce inchan outchan = finishHandler nodeState (Right nonce) (action inchan outchan)

-- | Create, use, and tear down a unidirectional channel to a peer identified
--   by 'NodeId'.
withOutChannel
    :: ( Mockable Bracket m, Mockable Throw m, WithLogger m )
    => Node m
    -> NodeId
    -> (ChannelOut m -> m a)
    -> m a
withOutChannel node nodeid =
    bracket (connectOutChannel node nodeid) closeChannel

-- | Write some ByteStrings to an out channel. It does not close the
--   transport when finished. If you want that, use withOutChannel or
--   withInOutChannel.
writeChannel
    :: ( Monad m, WithLogger m )
    => ChannelOut m
    -> [BS.ByteString]
    -> m (Either (NT.TransportError NT.SendErrorCode) ())
writeChannel (ChannelOut _) [] = pure (Right ())
writeChannel (ChannelOut conn) (chunk:chunks) = do
    res <- NT.send conn [chunk]
    -- Any error detected here will be reported to the dispatcher thread
    -- so we don't need to do anything
    case res of
      Left err -> pure (Left err)
      Right _  -> writeChannel (ChannelOut conn) chunks

-- | Read a 'ChannelIn', blocking until the next 'ByteString' arrives, or end
--   of input is signalled via 'Nothing'.
readChannel :: ( Mockable Channel.Channel m ) => ChannelIn m -> m (Maybe BS.ByteString)
readChannel (ChannelIn chan) = Channel.readChannel chan<|MERGE_RESOLUTION|>--- conflicted
+++ resolved
@@ -7,9 +7,9 @@
 {-# LANGUAGE KindSignatures             #-}
 {-# LANGUAGE NamedFieldPuns             #-}
 {-# LANGUAGE RecordWildCards            #-}
+{-# LANGUAGE RecursiveDo                #-}
 {-# LANGUAGE ScopedTypeVariables        #-}
 {-# LANGUAGE StandaloneDeriving         #-}
-{-# LANGUAGE RecursiveDo                #-}
 
 module Node.Internal (
     NodeId(..),
@@ -26,22 +26,22 @@
     readChannel
   ) where
 
+import           Control.Exception             hiding (bracket, catch, finally, throw)
 import           Control.Monad                 (forM_)
 import           Control.Monad.Fix             (MonadFix)
-import           Control.Exception             hiding (bracket, catch, finally, throw)
-import           Data.Foldable                 (foldlM)
 import           Data.Binary                   as Bin
 import qualified Data.ByteString               as BS
 import qualified Data.ByteString.Builder       as BS
 import qualified Data.ByteString.Builder.Extra as BS
 import qualified Data.ByteString.Lazy          as LBS
+import           Data.Foldable                 (foldlM)
 import           Data.Hashable                 (Hashable)
+import           Data.List.NonEmpty            (NonEmpty ((:|)))
 import           Data.Map.Strict               (Map)
 import qualified Data.Map.Strict               as Map
+import           Data.Monoid
 import           Data.NonEmptySet              (NonEmptySet)
 import qualified Data.NonEmptySet              as NESet
-import           Data.List.NonEmpty            (NonEmpty((:|)))
-import           Data.Monoid
 import           Data.Typeable
 import           Formatting                    (sformat, shown, (%))
 import qualified Mockable.Channel              as Channel
@@ -61,16 +61,16 @@
 -- | The state of a Node, to be held in a shared atomic cell because other
 --   threads will mutate it in order to set up bidirectional connections.
 data NodeState m = NodeState {
-      _nodeStateGen      :: !StdGen
+      _nodeStateGen              :: !StdGen
       -- ^ To generate nonces.
-    , _nodeStateNonces   :: !(Map Nonce (NonceState m))
+    , _nodeStateNonces           :: !(Map Nonce (NonceState m))
       -- ^ Nonces identify bidirectional connections, and this gives the state
       --   of each one.
     , _nodeStateFinishedHandlers :: ![(Either NT.ConnectionId Nonce, Maybe SomeException)]
       -- ^ Connection identifiers or nonces for handlers which have finished.
       --   'Nonce's for bidirectional connections, 'ConnectionId's for handlers
       --   spawned to respond to incoming connections.
-    , _nodeStateClosed :: !Bool
+    , _nodeStateClosed           :: !Bool
       -- ^ Indicates whether the Node has been closed and is no longer capable
       --   of establishing or accepting connections (its EndPoint is closed).
     }
@@ -114,15 +114,10 @@
 newtype ChannelOut m = ChannelOut (NT.Connection m)
 
 -- | Bring up a 'Node' using a network transport.
-<<<<<<< HEAD
-startNode :: ( Mockable SharedAtomic m, Mockable Fork m, Mockable Bracket m
+startNode :: ( Mockable SharedAtomic m, Mockable Bracket m
              , Mockable Channel.Channel m, Mockable Throw m, Mockable Catch m
              , Mockable Async m
              , WithLogger m )
-=======
-startNode :: ( Mockable SharedAtomic m, Mockable Async m, Mockable Bracket m
-             , Mockable Channel.Channel m, Mockable Throw m, Mockable Catch m )
->>>>>>> 2425c900
           => NT.Transport m
           -> StdGen
           -> (NodeId -> ChannelIn m -> m ())
@@ -307,7 +302,7 @@
             -> (Either NT.ConnectionId Nonce, Maybe SomeException)
             -> m (DispatcherState m, Map Nonce (NonceState m))
         folder (dispatcherState, nonces) (connidOrNonce, e) = case connidOrNonce of
-            -- The handler for a ConnectionId has finished. 
+            -- The handler for a ConnectionId has finished.
             Left connid -> (,) <$> updateDispatcherState dispatcherState connid e <*> pure nonces
             -- The handler for a locally-iniated conversation has finished.
             Right nonce -> folderNonce (dispatcherState, nonces) (nonce, e)
@@ -357,7 +352,7 @@
         -- TBD should we signal "premature end of input" instead, to
         -- differentiate it from the peer terminating the connection?
         closeChannelIn :: Maybe (ChannelIn m) -> m ()
-        closeChannelIn Nothing = pure ()
+        closeChannelIn Nothing                 = pure ()
         closeChannelIn (Just (ChannelIn chan)) = Channel.writeChannel chan Nothing
 
         incomingHandlerPromises :: [(SomeHandler m, Maybe (ChannelIn m))]
@@ -428,35 +423,22 @@
                                     Left  err  -> throw err
                                     Right conn -> pure (ns, Just conn)
                           case mconn of
-<<<<<<< HEAD
-                            Left  err  -> logDebug $
-                                sformat ("Error sending ack to "%shown%": "%shown)
-                                peer err
-                            Right conn -> do
-                              outcome <- NT.send conn [controlHeaderBidirectionalAck nonce]
-                              -- TODO: proper error handling
-                              case outcome of
-                                  Left err -> logDebug $
-                                    sformat ("Error sending ack to "%shown%
-                                    ": "%shown) peer err
-                                  Right _  -> return ()
-                              handlerInOut peer (ChannelIn chan) (ChannelOut conn)
-                                  `finally'`
-                                  closeChannel (ChannelOut conn)
-                  tid <- fork $ finishHandler nodeState (Left connid) action
-                  pure . Just $ ConnectionReceiving tid chan
-=======
                               -- The EndPoint is closed, so we do nothing.
                               -- TODO should probably log this.
-                              Nothing -> pure ()
+                              Nothing -> logDebug "Got connection request, but endpoint\
+                                \is closed"
                               Just conn -> do
-                                  () <$ NT.send conn [controlHeaderBidirectionalAck nonce]
+                                  outcome <- NT.send conn [controlHeaderBidirectionalAck nonce]
+                                  case outcome of
+                                      Left err -> logDebug $
+                                        sformat ("Error sending ack to "%shown%": "
+                                        %shown) peer err
+                                      Right _  -> return ()
                                   handlerInOut (NodeId peer) (ChannelIn chan) (ChannelOut conn)
                                       `finally'`
                                       closeChannel (ChannelOut conn)
                   promise <- asyncHandler $ finishHandler nodeState (Left connid) action
                   pure . Just $ ConnectionReceiving promise (ChannelIn chan)
->>>>>>> 2425c900
 
                 -- We want a bidirectional connection and the
                 -- peer has acknowledged. Check that their nonce
@@ -551,13 +533,8 @@
                   -- EndPointId of the peer, and then maybe patch
                   -- network-transport to allow for selective closing of peer
                   -- connection based on EndPointAddress.
-<<<<<<< HEAD
-                  Just (ConnectionHandlerFinished _) ->
-                        throw (InternalError "received too much data")
-=======
                   Just (peer, ConnectionHandlerFinished _) ->
                     throw (InternalError "received too much data")
->>>>>>> 2425c900
 
           NT.ConnectionClosed connid ->
               case Map.lookup connid (dispatcherConnections state) of
@@ -637,7 +614,7 @@
           NT.ErrorEvent (NT.TransportError (NT.EventErrorCode (NT.EventConnectionLost peer)) _msg) -> do
               let connids :: [NT.ConnectionId]
                   connids = case Map.lookup peer (dispatcherPeers state) of
-                      Nothing -> []
+                      Nothing    -> []
                       Just neset -> let t :| ts = NESet.toList neset in t : ts
               (!state', removals) <- foldlM eliminateConnection (state, []) connids
               loop $ state' {
@@ -742,12 +719,8 @@
 
 -- | Connect to a peer given by a 'NodeId' bidirectionally.
 connectInOutChannel
-<<<<<<< HEAD
-    :: ( Mockable Channel.Channel m, Mockable Fork m, Mockable SharedAtomic m
+    :: ( Mockable Channel.Channel m, Mockable SharedAtomic m
        , Mockable Throw m, WithLogger m )
-=======
-    :: ( Mockable Channel.Channel m, Mockable SharedAtomic m, Mockable Throw m )
->>>>>>> 2425c900
     => Node m
     -> NodeId
     -> Promise m t
@@ -821,15 +794,9 @@
 --   (NodeId).
 withInOutChannel
     :: forall m a .
-<<<<<<< HEAD
-       ( Mockable Bracket m, Mockable Fork m, Mockable Channel.Channel m
-       , Mockable SharedAtomic m, Mockable Throw m, Mockable Catch m
-       , WithLogger m )
-=======
        ( Mockable Bracket m, Mockable Async m, Mockable Channel.Channel m
        , Mockable SharedAtomic m, Mockable Throw m, Mockable Catch m
-       , MonadFix m )
->>>>>>> 2425c900
+       , Mockable Fork m, MonadFix m, WithLogger m )
     => Node m
     -> NodeId
     -> (ChannelIn m -> ChannelOut m -> m a)

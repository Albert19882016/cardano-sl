{-# LANGUAGE TypeFamilies #-}

-- | Various small endpoints

module Pos.Wallet.Web.Methods.Misc
       ( getUserProfile
       , updateUserProfile

       , isValidAddress

       , nextUpdate
       , postponeUpdate
       , applyUpdate

       , syncProgress
       , localTimeDifference

       , testResetAll
       , dumpState
       , WalletStateSnapshot (..)

       , resetAllFailedPtxs
       ) where

import           Universum

import           Data.Aeson (encode)
import           Data.Aeson.TH (defaultOptions, deriveJSON)
import qualified Data.Text.Buildable
import           Mockable (MonadMockable)
import           Pos.Core (SoftwareVersion (..))
import           Pos.Update.Configuration (HasUpdateConfiguration, curSoftwareVersion)
import           Pos.Util (maybeThrow)
import           Servant.API.ContentTypes (MimeRender (..), NoContent (..), OctetStream)

import           Pos.Client.KeyStorage (MonadKeys, deleteAllSecretKeys)
import           Pos.NtpCheck (NtpCheckMonad, NtpStatus (..), mkNtpStatusVar)
import           Pos.Slotting (MonadSlots, getCurrentSlotBlocking)
import           Pos.Wallet.Aeson.ClientTypes ()
import           Pos.Wallet.Aeson.Storage ()
import           Pos.Wallet.WalletMode (MonadBlockchainInfo, MonadUpdates, applyLastUpdate,
                                        connectedPeers, localChainDifficulty,
                                        networkChainDifficulty)
import           Pos.Wallet.Web.ClientTypes (Addr, CId, CProfile (..), CUpdateInfo (..),
                                             SyncProgress (..), cIdToAddress)
import           Pos.Wallet.Web.Error (WalletError (..))
import           Pos.Wallet.Web.State (MonadWalletDB, MonadWalletDBRead, getNextUpdate, getProfile,
                                       getWalletStorage, removeNextUpdate, resetFailedPtxs,
                                       setProfile, testReset)
import           Pos.Wallet.Web.State.Storage (WalletStorage)

----------------------------------------------------------------------------
-- Profile
----------------------------------------------------------------------------

getUserProfile :: MonadWalletDBRead ctx m => m CProfile
getUserProfile = getProfile

updateUserProfile :: MonadWalletDB ctx m => CProfile -> m CProfile
updateUserProfile profile = setProfile profile >> getUserProfile

----------------------------------------------------------------------------
-- Address
----------------------------------------------------------------------------

isValidAddress :: Monad m => CId Addr -> m Bool
isValidAddress = pure . isRight . cIdToAddress

----------------------------------------------------------------------------
-- Updates
----------------------------------------------------------------------------

-- | Get last update info
nextUpdate
    :: (MonadThrow m, MonadWalletDB ctx m, HasUpdateConfiguration)
    => m CUpdateInfo
nextUpdate = do
    updateInfo <- getNextUpdate >>= maybeThrow noUpdates
    if isUpdateActual (cuiSoftwareVersion updateInfo)
        then pure updateInfo
        else removeNextUpdate >> nextUpdate
  where
    isUpdateActual :: SoftwareVersion -> Bool
    isUpdateActual ver = svAppName ver == svAppName curSoftwareVersion
        && svNumber ver > svNumber curSoftwareVersion
    noUpdates = RequestError "No updates available"

-- | Postpone next update after restart
postponeUpdate :: MonadWalletDB ctx m => m NoContent
postponeUpdate = removeNextUpdate >> return NoContent

-- | Delete next update info and restart immediately
applyUpdate :: (MonadWalletDB ctx m, MonadUpdates m) => m NoContent
applyUpdate = removeNextUpdate >> applyLastUpdate >> return NoContent

----------------------------------------------------------------------------
-- Sync progress
----------------------------------------------------------------------------

syncProgress :: MonadBlockchainInfo m => m SyncProgress
syncProgress =
    SyncProgress
    <$> localChainDifficulty
    <*> networkChainDifficulty
    <*> connectedPeers

----------------------------------------------------------------------------
-- NTP (Network Time Protocol) based time difference
----------------------------------------------------------------------------

localTimeDifference :: (NtpCheckMonad m, MonadMockable m) => m Word
localTimeDifference =
    diff <$> (mkNtpStatusVar >>= readMVar)
  where
    diff :: NtpStatus -> Word
    diff = \case
        NtpSyncOk -> 0
        -- ^ `NtpSyncOk` considered already a `timeDifferenceWarnThreshold`
        -- so that we can return 0 here to show there is no difference in time
        NtpDesync diff' -> fromIntegral diff'

----------------------------------------------------------------------------
-- Reset
----------------------------------------------------------------------------

testResetAll :: (MonadWalletDB ctx m, MonadKeys m) => m NoContent
testResetAll = deleteAllSecretKeys >> testReset >> return NoContent

----------------------------------------------------------------------------
-- Print wallet state
----------------------------------------------------------------------------

data WalletStateSnapshot = WalletStateSnapshot
    { wssWalletStorage :: WalletStorage
    } deriving (Generic)

deriveJSON defaultOptions ''WalletStateSnapshot

instance MimeRender OctetStream WalletStateSnapshot where
    mimeRender _ = encode

instance Buildable WalletStateSnapshot where
    build _ = "<wallet-state-snapshot>"

dumpState :: MonadWalletDBRead ctx m => m WalletStateSnapshot
dumpState = WalletStateSnapshot <$> getWalletStorage

----------------------------------------------------------------------------
-- Tx resubmitting
----------------------------------------------------------------------------

<<<<<<< HEAD
resetAllFailedPtxs :: (MonadSlots ctx m, MonadWalletDB ctx m) => m ()
resetAllFailedPtxs = getCurrentSlotBlocking >>= resetFailedPtxs
=======
resetAllFailedPtxs :: (MonadSlots ctx m, MonadWalletDB ctx m) => m NoContent
resetAllFailedPtxs = do
    getCurrentSlotBlocking >>= resetFailedPtxs
    return NoContent
>>>>>>> 4fbcae11
<|MERGE_RESOLUTION|>--- conflicted
+++ resolved
@@ -149,12 +149,7 @@
 -- Tx resubmitting
 ----------------------------------------------------------------------------
 
-<<<<<<< HEAD
-resetAllFailedPtxs :: (MonadSlots ctx m, MonadWalletDB ctx m) => m ()
-resetAllFailedPtxs = getCurrentSlotBlocking >>= resetFailedPtxs
-=======
 resetAllFailedPtxs :: (MonadSlots ctx m, MonadWalletDB ctx m) => m NoContent
 resetAllFailedPtxs = do
     getCurrentSlotBlocking >>= resetFailedPtxs
-    return NoContent
->>>>>>> 4fbcae11
+    return NoContent
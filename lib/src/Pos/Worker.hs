{-# LANGUAGE AllowAmbiguousTypes #-}
{-# LANGUAGE RankNTypes          #-}

-- | High level workers.

module Pos.Worker
       ( allWorkers
       ) where

import           Universum

import           Pos.Block.Worker (blkWorkers)
import           Pos.Communication (OutSpecs)
import           Pos.Communication.Util (wrapActionSpec)
-- Message instances.
import           Pos.Communication.Message ()
import           Pos.Context (NodeContext (..))
import           Pos.Delegation.Worker (dlgWorkers)
import           Pos.Launcher.Resource (NodeResources (..))
<<<<<<< HEAD
import           Pos.Network.CLI (launchStaticConfigMonitoring)
import           Pos.Network.Types (NetworkConfig (..), SubscriptionWorker (..),
                                    topologyRunKademlia, topologySubscriptionWorker)
=======
>>>>>>> a910d39c
import           Pos.Slotting (logNewSlotWorker, slottingWorkers)
import           Pos.Ssc.Worker (sscWorkers)
import           Pos.Update.Worker (usWorkers)
import           Pos.Util (mconcatPair)
import           Pos.WorkMode (WorkMode)
import           Pos.Worker.Types (WorkerSpec, localWorker)

-- | All, but in reality not all, workers used by full node.
allWorkers
    :: forall ext ctx m .
       WorkMode ctx m
    => NodeResources ext -> ([WorkerSpec m], OutSpecs)
allWorkers NodeResources {..} = mconcatPair
    [
      -- Only workers of "onNewSlot" type
      -- I have no idea what this ↑ comment means (@gromak).

      wrap' "ssc"        $ sscWorkers
    , wrap' "us"         $ usWorkers

      -- Have custom loggers
    , wrap' "block"      $ blkWorkers
    , wrap' "delegation" $ dlgWorkers
    , wrap' "slotting"   $ (properSlottingWorkers, mempty)
<<<<<<< HEAD

    , wrap' "subscription" $ case topologySubscriptionWorker topology of
        Just (SubscriptionWorkerBehindNAT dnsDomains) ->
          subscriptionWorker (dnsSubscriptionWorker ncNetworkConfig dnsDomains
                                                    ncSubscriptionKeepAliveTimer)
        Just (SubscriptionWorkerKademlia kinst nodeType valency fallbacks) ->
          subscriptionWorker (dhtSubscriptionWorker kinst nodeType valency fallbacks)
        Nothing ->
          mempty

      -- MAGIC "relay" out specs.
      -- There's no cardano-sl worker for them; they're put out by the outbound
      -- queue system from time-warp (enqueueConversation on SendActions).
    , ([], relayPropagateOut (mconcat [delegationRelays, sscRelays, txRelays logTx, usRelays] :: [Relay m]))

      -- Kademlia has some workers to run.
      --
      -- FIXME: perhaps these shouldn't be considered workers, but rather
      -- spawned when the DHT instance is created and killed when it's
      -- released.
    , case topologyRunKademlia topology of
        Just (kinst, _) -> dhtWorkers kinst
        Nothing         -> mempty
    , wrap' "StaticConfigMonitoring" $
      first one $
      localWorker $
      launchStaticConfigMonitoring topology
=======
>>>>>>> a910d39c
    ]
  where
    topology = ncTopology ncNetworkConfig
    NodeContext {..} = nrContext
    properSlottingWorkers =
       fst (localWorker logNewSlotWorker) :
       map (fst . localWorker) (slottingWorkers ncSlottingContext)
    wrap' lname = first (map $ wrapActionSpec $ "worker" <> lname)<|MERGE_RESOLUTION|>--- conflicted
+++ resolved
@@ -17,18 +17,14 @@
 import           Pos.Context (NodeContext (..))
 import           Pos.Delegation.Worker (dlgWorkers)
 import           Pos.Launcher.Resource (NodeResources (..))
-<<<<<<< HEAD
 import           Pos.Network.CLI (launchStaticConfigMonitoring)
-import           Pos.Network.Types (NetworkConfig (..), SubscriptionWorker (..),
-                                    topologyRunKademlia, topologySubscriptionWorker)
-=======
->>>>>>> a910d39c
+import           Pos.Network.Types (NetworkConfig (..))
 import           Pos.Slotting (logNewSlotWorker, slottingWorkers)
 import           Pos.Ssc.Worker (sscWorkers)
 import           Pos.Update.Worker (usWorkers)
 import           Pos.Util (mconcatPair)
+import           Pos.Worker.Types (WorkerSpec, localWorker)
 import           Pos.WorkMode (WorkMode)
-import           Pos.Worker.Types (WorkerSpec, localWorker)
 
 -- | All, but in reality not all, workers used by full node.
 allWorkers
@@ -47,36 +43,10 @@
     , wrap' "block"      $ blkWorkers
     , wrap' "delegation" $ dlgWorkers
     , wrap' "slotting"   $ (properSlottingWorkers, mempty)
-<<<<<<< HEAD
-
-    , wrap' "subscription" $ case topologySubscriptionWorker topology of
-        Just (SubscriptionWorkerBehindNAT dnsDomains) ->
-          subscriptionWorker (dnsSubscriptionWorker ncNetworkConfig dnsDomains
-                                                    ncSubscriptionKeepAliveTimer)
-        Just (SubscriptionWorkerKademlia kinst nodeType valency fallbacks) ->
-          subscriptionWorker (dhtSubscriptionWorker kinst nodeType valency fallbacks)
-        Nothing ->
-          mempty
-
-      -- MAGIC "relay" out specs.
-      -- There's no cardano-sl worker for them; they're put out by the outbound
-      -- queue system from time-warp (enqueueConversation on SendActions).
-    , ([], relayPropagateOut (mconcat [delegationRelays, sscRelays, txRelays logTx, usRelays] :: [Relay m]))
-
-      -- Kademlia has some workers to run.
-      --
-      -- FIXME: perhaps these shouldn't be considered workers, but rather
-      -- spawned when the DHT instance is created and killed when it's
-      -- released.
-    , case topologyRunKademlia topology of
-        Just (kinst, _) -> dhtWorkers kinst
-        Nothing         -> mempty
     , wrap' "StaticConfigMonitoring" $
       first one $
       localWorker $
       launchStaticConfigMonitoring topology
-=======
->>>>>>> a910d39c
     ]
   where
     topology = ncTopology ncNetworkConfig

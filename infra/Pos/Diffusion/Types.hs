{-# LANGUAGE StandaloneDeriving #-}
{-# LANGUAGE RankNTypes #-}

module Pos.Diffusion.Types
    ( DiffusionLayer (..)
    , Diffusion (..)
    , SubscriptionStatus (..)
    , dummyDiffusionLayer
    ) where

import           Universum
import           Data.Map.Strict                  (Map)
import qualified Data.Map.Strict                  as Map
import           Formatting                       (Format)
import           Pos.Communication.Types.Protocol (NodeId)
import           Pos.Core.Block                   (Block, BlockHeader, MainBlockHeader)
import           Pos.Core                         (HeaderHash, ProxySKHeavy)
import           Pos.Core.Txp                     (TxAux)
import           Pos.Core.Update                  (UpId, UpdateVote, UpdateProposal)
import           Pos.Reporting.Health.Types       (HealthStatus (..))
import           Pos.Core.Ssc                     (Opening, InnerSharesMap, SignedCommitment,
                                                   VssCertificate)
import           Pos.Util.Chrono                  (OldestFirst (..))

data SubscriptionStatus =
    -- | Established a subscription to a node
    Subscribed
    -- | Establishing a TCP connection to a node
  | Subscribing
  deriving (Eq, Ord, Show)

instance Semigroup SubscriptionStatus where
    Subscribed <> _     = Subscribed
    Subscribing <> s    = s

-- | The interface to a diffusion layer, i.e. some component which takes care
-- of getting data in from and pushing data out to a network.
data Diffusion m = Diffusion
    { -- | Get all blocks from a set of checkpoints to a given tip.
      -- The blocks come in oldest first, and form a chain (prev header of
      -- {n}'th is the header of {n-1}th.
      getBlocks          :: NodeId
                         -> HeaderHash
                         -> [HeaderHash]
                         -> m (OldestFirst [] Block)
      -- | This is needed because there's a security worker which will request
      -- tip-of-chain from the network if it determines it's very far behind.
    , requestTip          :: m (Map NodeId (m BlockHeader))
      -- | Announce a block header.
    , announceBlockHeader :: MainBlockHeader -> m ()
      -- | Returns a Bool iff at least one peer accepted the transaction.
      -- I believe it's for the benefit of wallets who wish to know that the
      -- transaction has a hope of making it into a block.
    , sendTx             :: TxAux -> m Bool
      -- | Send an update proposal.
    , sendUpdateProposal :: UpId -> UpdateProposal -> [UpdateVote] -> m ()
      -- | Send a vote for a proposal.
    , sendVote           :: UpdateVote -> m ()
      -- | SSC: send our certificate (diffusion layer takes care of relaying
      -- certs for other stakeholders).
    , sendSscCert        :: VssCertificate -> m ()
      -- | SSC: send our opening (diffusion layer takes care of relaying openings
      -- for other stakeholders).
    , sendSscOpening     :: Opening -> m ()
      -- | SSC: send our shares (diffusion layer takes care of relaying shares
      -- for other stakeholders).
    , sendSscShares      :: InnerSharesMap -> m ()
      -- | SSC: send our commitment (diffusion layer takes care of relaying
      -- commitments for other stakeholders).
    , sendSscCommitment  :: SignedCommitment -> m ()
      -- | Delegation: send a heavy certificate.
    , sendPskHeavy       :: ProxySKHeavy -> m ()

      -- | FIXME stopgap measure: there's an amazon route53 health check server
      -- that we have to support. Also a reporting mechanism that still
      -- demands to know the current set of peers we may be talking to.
      -- In the future we should roll this in with a more general status/debug
      -- system: to be used by the reporting mechanism (supply info about
      -- network topology) and also by the user interface (how's our connection
      -- quality?). [CSL-2147]
    , healthStatus       :: m HealthStatus
    , formatPeers        :: forall r . (forall a . Format r a -> a) -> m (Maybe r)
      -- | Subscriptin statuses to all nodes.  If the node is not subscribed it
      -- is not in the map.
    , subscriptionStatus :: TVar (Map NodeId SubscriptionStatus)
    }

-- | A diffusion layer: its interface, and a way to run it.
data DiffusionLayer m = DiffusionLayer
    { runDiffusionLayer :: forall x . m x -> m x
    , diffusion         :: Diffusion m
    }

-- | A diffusion layer that does nothing.
dummyDiffusionLayer :: (Monad m, MonadIO m, Applicative d) => m (DiffusionLayer d)
dummyDiffusionLayer = do
    ss <- newTVarIO Map.empty 
    return DiffusionLayer
        { runDiffusionLayer = identity
        , diffusion         = dummyDiffusion ss
        }
  where
<<<<<<< HEAD
    dummyDiffusion :: Applicative m => Diffusion m
    dummyDiffusion = Diffusion
        { getBlocks           = \_ _ _ -> pure (OldestFirst [])
        , requestTip          = pure mempty
=======
    dummyDiffusion :: Applicative m => TVar (Map NodeId SubscriptionStatus) -> Diffusion m
    dummyDiffusion subscriptionStatus = Diffusion
        { getBlocks          = \_ _ _ -> pure (OldestFirst [])
        , requestTip         = \_ -> pure mempty
>>>>>>> 56f870b2
        , announceBlockHeader = \_ -> pure ()
        , sendTx             = \_ -> pure True
        , sendUpdateProposal = \_ _ _ -> pure ()
        , sendVote           = \_ -> pure ()
        , sendSscCert        = \_ -> pure ()
        , sendSscOpening     = \_ -> pure ()
        , sendSscShares      = \_ -> pure ()
        , sendSscCommitment  = \_ -> pure ()
        , sendPskHeavy       = \_ -> pure ()
        , healthStatus       = pure (HSUnhealthy "I'm a dummy")
        , formatPeers        = \_ -> pure Nothing
        , ..
        }<|MERGE_RESOLUTION|>--- conflicted
+++ resolved
@@ -100,17 +100,10 @@
         , diffusion         = dummyDiffusion ss
         }
   where
-<<<<<<< HEAD
-    dummyDiffusion :: Applicative m => Diffusion m
-    dummyDiffusion = Diffusion
-        { getBlocks           = \_ _ _ -> pure (OldestFirst [])
-        , requestTip          = pure mempty
-=======
     dummyDiffusion :: Applicative m => TVar (Map NodeId SubscriptionStatus) -> Diffusion m
     dummyDiffusion subscriptionStatus = Diffusion
         { getBlocks          = \_ _ _ -> pure (OldestFirst [])
-        , requestTip         = \_ -> pure mempty
->>>>>>> 56f870b2
+        , requestTip         = pure mempty
         , announceBlockHeader = \_ -> pure ()
         , sendTx             = \_ -> pure True
         , sendUpdateProposal = \_ _ _ -> pure ()

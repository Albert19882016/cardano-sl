--- conflicted
+++ resolved
@@ -33,7 +33,9 @@
        , isProxySKConfirmed
        ) where
 
-<<<<<<< HEAD
+
+import           Universum
+
 import           Control.Exception          (Exception (..))
 import           Control.Lens               (at, makeLenses, uses, (%=), (+=), (-=), (.=),
                                              _Wrapped)
@@ -47,7 +49,6 @@
 import qualified Ether
 import           Formatting                 (bprint, build, sformat, stext, (%))
 import           System.Wlog                (WithLogger)
-import           Universum
 
 import           Pos.Binary.Class           (biSize)
 import           Pos.Binary.Communication   ()
@@ -62,7 +63,7 @@
                                              SignTag (SignProxySK), pdDelegatePk,
                                              proxyVerify, shortHashF, toPublic,
                                              verifyProxySecretKey)
-import           Pos.DB                     (DBError (DBMalformed), MonadDB,
+import           Pos.DB                     (DBError (DBMalformed), MonadDB, MonadDBPure,
                                              SomeBatchOp (..))
 import qualified Pos.DB                     as DB
 import qualified Pos.DB.Block               as DB
@@ -87,60 +88,6 @@
 import qualified Pos.Util.Concurrent.RWVar  as RWV
 import           Pos.Util.LRU               (filterLRU)
 
-=======
-import           Universum
-
-import           Control.Exception        (Exception (..))
-import           Control.Lens             (at, makeLenses, uses, (%%=), (%=), (+=), (-=),
-                                           (.=), _Wrapped)
-import           Control.Monad.Except     (runExceptT, throwError)
-import qualified Data.Cache.LRU           as LRU
-import qualified Data.HashMap.Strict      as HM
-import qualified Data.HashSet             as HS
-import           Data.List                (partition)
-import qualified Data.Text.Buildable      as B
-import           Data.Time.Clock          (UTCTime, addUTCTime, getCurrentTime)
-import qualified Ether
-import           Formatting               (bprint, build, sformat, stext, (%))
-import           System.Wlog              (WithLogger)
-
-import           Pos.Binary.Class         (biSize)
-import           Pos.Binary.Communication ()
-import           Pos.Block.Core           (Block, mainBlockDlgPayload)
-import           Pos.Block.Types          (Blund, Undo (undoPsk))
-import           Pos.Constants            (lightDlgConfirmationTimeout, memPoolLimitRatio,
-                                           messageCacheTimeout)
-import           Pos.Context              (NodeParams (..), lrcActionOnEpochReason)
-import           Pos.Core                 (HeaderHash, ProxySKHeavyMap, addressHash,
-                                           bvdMaxBlockSize, epochIndexL, headerHash,
-                                           prevBlockL)
-import           Pos.Crypto               (ProxySecretKey (..), PublicKey,
-                                           SignTag (SignProxySK), pdDelegatePk,
-                                           proxyVerify, shortHashF, toPublic,
-                                           verifyProxySecretKey)
-import           Pos.DB                   (DBError (DBMalformed), MonadDB, MonadDBPure,
-                                           SomeBatchOp (..))
-import qualified Pos.DB                   as DB
-import qualified Pos.DB.Block             as DB
-import qualified Pos.DB.DB                as DB
-import qualified Pos.DB.GState            as GS
-import qualified Pos.DB.Misc              as Misc
-import           Pos.Delegation.Class     (DelegationWrap (..), DlgMemPool,
-                                           MonadDelegation, askDelegationState,
-                                           dwConfirmationCache, dwEpochId, dwMessageCache,
-                                           dwPoolSize, dwProxySKPool, dwThisEpochPosted)
-import           Pos.Exception            (cardanoExceptionFromException,
-                                           cardanoExceptionToException)
-import           Pos.Lrc.Context          (LrcContext)
-import qualified Pos.Lrc.DB               as LrcDB
-import           Pos.Ssc.Class.Helpers    (SscHelpersClass)
-import           Pos.Types                (ProxySKHeavy, ProxySKLight, ProxySigLight)
-import           Pos.Util                 (withReadLifted, withWriteLifted, _neHead,
-                                           _neLast)
-import           Pos.Util.Chrono          (NE, NewestFirst (..), OldestFirst (..))
-import           Pos.Util.LRU             (filterLRU)
->>>>>>> f571087e
-
 ----------------------------------------------------------------------------
 -- Different helpers to simplify logic
 ----------------------------------------------------------------------------
@@ -168,11 +115,6 @@
   where
     toDiffTime (t :: Integer) = fromIntegral t
 
-<<<<<<< HEAD
-=======
-type DelegationWorkMode m = (MonadDelegation m, MonadDB m, WithLogger m, MonadDBPure m)
-
->>>>>>> f571087e
 -- Retrieves psk certificated that have been accumulated before given
 -- block. The block itself should be in DB.
 getPSKsFromThisEpoch
@@ -211,11 +153,7 @@
 -- * Loads `_dwThisEpochPosted` from database
 initDelegation
     :: forall ssc m.
-<<<<<<< HEAD
-       (SscHelpersClass ssc, MonadDB m, MonadDelegation m, MonadMask m)
-=======
-       (MonadIO m, DB.MonadBlockDB ssc m, MonadDelegation m)
->>>>>>> f571087e
+       (MonadIO m, DB.MonadBlockDB ssc m, MonadDelegation m, MonadMask m)
     => m ()
 initDelegation = do
     tip <- DB.getTipHeader @ssc
@@ -232,11 +170,7 @@
 
 -- | Retrieves current mempool of heavyweight psks plus undo part.
 getProxyMempool
-<<<<<<< HEAD
-    :: (MonadDB m, MonadDelegation m, MonadMask m)
-=======
-    :: (MonadIO m, MonadDBPure m, MonadDelegation m)
->>>>>>> f571087e
+    :: (MonadIO m, MonadDBPure m, MonadDelegation m, MonadMask m)
     => m ([ProxySKHeavy], [ProxySKHeavy])
 getProxyMempool = do
     sks <- runDelegationStateAction $
@@ -299,11 +233,8 @@
     :: forall ssc m.
        ( SscHelpersClass ssc
        , MonadDB m
-<<<<<<< HEAD
        , MonadMask m
-=======
        , MonadDBPure m
->>>>>>> f571087e
        , DB.MonadDBCore m
        , MonadDelegation m
        , Ether.MonadReader' LrcContext m
@@ -440,7 +371,7 @@
 -- cross over epoch. So genesis block is either absent or the head.
 delegationApplyBlocks
     :: forall ssc m.
-       (MonadDelegation m, MonadDB m, WithLogger m, MonadMask m)
+       (MonadDelegation m, MonadDB m, MonadDBPure m, WithLogger m, MonadMask m)
     => OldestFirst NE (Block ssc) -> m (NonEmpty SomeBatchOp)
 delegationApplyBlocks blocks = do
     tip <- GS.getTip
@@ -479,16 +410,10 @@
 -- rollback arbitrary number of blocks.
 delegationRollbackBlocks
     :: forall ssc m.
-<<<<<<< HEAD
-       ( SscHelpersClass ssc
-       , MonadDelegation m
-       , MonadDB m
-       , MonadMask m
-=======
        ( MonadDelegation m
        , DB.MonadDB m
        , DB.MonadBlockDB ssc m
->>>>>>> f571087e
+       , MonadMask m
        , Ether.MonadReader' LrcContext m
        )
     => NewestFirst NE (Blund ssc) -> m (NonEmpty SomeBatchOp)

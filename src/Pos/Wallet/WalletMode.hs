--- conflicted
+++ resolved
@@ -22,22 +22,14 @@
 import           Control.Monad.Trans           (MonadTrans)
 import           Control.TimeWarp.Rpc          (Dialog, Transfer)
 import qualified Data.HashMap.Strict           as HM
-<<<<<<< HEAD
 import qualified Data.Map                      as M
-=======
-#endif
->>>>>>> 5d641322
 import           Universum
 
 import           Pos.Communication.Types.State (MutSocketState)
 import qualified Pos.Context                   as PC
-<<<<<<< HEAD
 import           Pos.Crypto                    (WithHash, withHash)
 import           Pos.DB                        (MonadDB)
 import qualified Pos.DB                        as DB
-=======
-import           Pos.Crypto                    (withHash)
->>>>>>> 5d641322
 import           Pos.DHT.Model                 (DHTPacking)
 import           Pos.DHT.Real                  (KademliaDHT)
 import           Pos.Ssc.Extra                 (SscHolder (..), SscLDImpl (..))
@@ -46,28 +38,10 @@
 import qualified Pos.Txp.Holder                as Modern
 import           Pos.Txp.Logic                 (processTx)
 import           Pos.Txp.Types                 (MemPool (..), UtxoView (..))
-<<<<<<< HEAD
-import           Pos.Types                     (Address, Coin, Tx, Utxo, evalUtxoStateT,
-                                                txOutValue)
-import           Pos.Types                     (Address, Coin, IdTxWitness, Tx, TxId,
-                                                Utxo, evalUtxoStateT, toPair, txOutValue)
+import           Pos.Types                     (Address, Coin, Tx, TxAux, TxId, Utxo,
+                                                evalUtxoStateT, toPair, txOutValue)
 import           Pos.Types.Utxo.Functions      (filterUtxoByAddr)
 import           Pos.Types.Utxo.Functions      (belongsTo, filterUtxoByAddr)
-=======
-#else
-import qualified Data.List.NonEmpty            as NE
-import           Pos.Ssc.Class                 (SscConstraint)
-import qualified Pos.State                     as St
-import           Pos.Txp.Listeners             (processTx)
-import           Pos.Txp.LocalData             (MonadTxLD (..), _txLocalTxs)
-import           Pos.Types                     (execUtxoStateT)
-import           Pos.Wallet.Tx.Pure            (getRelatedTxs)
-#endif
-import           Pos.Types                     (Address, Coin, Tx, TxAux, TxId, Utxo,
-                                                evalUtxoStateT, txOutValue)
-import           Pos.Types.Utxo.Functions      (filterUtxoByAddr)
-import           Pos.WorkMode                  (TxLDImpl (..))
->>>>>>> 5d641322
 import           Pos.WorkMode                  (MinWorkMode)
 
 import           Pos.Wallet.Context            (ContextHolder, WithWalletContext)
@@ -109,24 +83,7 @@
             utxo' = foldr (M.delete . toPair) utxo toDel
         return $ HM.foldrWithKey (M.insert . toPair) utxo' toAdd
 
-<<<<<<< HEAD
 --deriving instance MonadBalances m => MonadBalances (Modern.TxpLDHolder m)
-=======
-deriving instance MonadBalances m => MonadBalances (TxLDImpl m)
-#else
-instance (SscConstraint ssc, St.MonadDB ssc m, MonadIO m) => MonadBalances (TxLDImpl m) where
-    getOwnUtxo addr = do
-        utxo <- St.getUtxo
-        localTxs <- _txLocalTxs <$> getTxLocalData
-        let utxo' = filterUtxoByAddr addr utxo
-            wtxs = map (over _1 withHash) . toList $ localTxs
-        case execUtxoStateT (getRelatedTxs addr wtxs) utxo' of
-            Nothing     -> fail "Inconsistent local txs state!"
-            Just utxo'' -> return utxo''
-
-deriving instance MonadBalances m => MonadBalances (Modern.TxpLDHolder ssc m)
-#endif
->>>>>>> 5d641322
 
 -- | A class which have methods to get transaction history
 class Monad m => MonadTxHistory m where

--- conflicted
+++ resolved
@@ -128,7 +128,6 @@
                         Pos.Binary.Relay
 
                         -- Heavy delegation
-                        Pos.Delegation.Arbitrary
                         Pos.Delegation.Types
 
   -- Explorer (TODO: move into cardano-explorer)
@@ -136,7 +135,7 @@
                         Pos.Explorer
 
                         -- Needed for testing
-                        Pos.Explorer.Arbitrary
+                        Pos.Arbitrary.Explorer
   if flag(with-web)
     exposed-modules:    Pos.Web
   if flag(with-wallet)
@@ -283,12 +282,7 @@
                         Pos.Wallet.Web.Util
 
   -- Explorer (TODO: move into cardano-explorer)
-<<<<<<< HEAD
   other-modules:        Pos.Binary.Explorer
-=======
-  other-modules:        Pos.Arbitrary.Explorer
-                        Pos.Binary.Explorer
->>>>>>> 58667d47
                         Pos.Explorer.Core
                         Pos.Explorer.Core.Types
                         Pos.Explorer.Txp

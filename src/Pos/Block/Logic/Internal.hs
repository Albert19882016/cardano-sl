{-# LANGUAGE AllowAmbiguousTypes #-}
{-# LANGUAGE CPP                 #-}
{-# LANGUAGE ScopedTypeVariables #-}

-- | Internal block logic. Mostly needed for use in 'Pos.Lrc' -- using
-- lrc requires to apply and rollback blocks, but applying many blocks
-- requires triggering lrc recalculations.

module Pos.Block.Logic.Internal
       (
         -- * Constraints
         MonadBlockBase
       , MonadBlockVerify
       , MonadBlockApply
       , MonadMempoolNormalization

       , applyBlocksUnsafe
       , normalizeMempool
       , rollbackBlocksUnsafe

         -- * Garbage
       , toUpdateBlock
       , toTxpBlock
       ) where

import           Universum

import           Control.Lens            (each, _Wrapped)
import           Ether.Internal          (HasLens (..))
import           Formatting              (sformat, (%))
import           Mockable                (CurrentTime, Mockable)
import           Serokell.Util.Text      (listJson)

import           Pos.Block.BListener     (MonadBListener)
import           Pos.Block.Core          (Block, GenesisBlock, MainBlock, mbTxPayload,
                                          mbUpdatePayload)
import           Pos.Block.Slog          (MonadSlogApply, MonadSlogBase, slogApplyBlocks,
                                          slogRollbackBlocks)
import           Pos.Block.Types         (Blund, Undo (undoTx, undoUS))
<<<<<<< HEAD
import           Pos.Core                (GenesisStakeholders, HasCoreConstants,
                                          IsGenesisHeader, IsMainHeader, epochIndexL,
                                          gbBody, gbHeader, headerHash)
=======
import           Pos.Core                (GenesisWStakeholders, IsGenesisHeader,
                                          IsMainHeader, epochIndexL, gbBody, gbHeader,
                                          headerHash)
>>>>>>> 444e1e61
import           Pos.DB                  (MonadDB, MonadGState, SomeBatchOp (..))
import           Pos.DB.Block            (MonadBlockDB, MonadSscBlockDB)
import           Pos.Delegation.Class    (MonadDelegation)
import           Pos.Delegation.Logic    (dlgApplyBlocks, dlgNormalizeOnRollback,
                                          dlgRollbackBlocks)
import           Pos.Exception           (assertionFailed)
import qualified Pos.GState              as GS
import           Pos.KnownPeers          (MonadFormatPeers)
import           Pos.Lrc.Context         (LrcContext)
import           Pos.Reporting           (HasReportingContext, reportingFatal)
import           Pos.Ssc.Class.Helpers   (SscHelpersClass)
import           Pos.Ssc.Class.LocalData (SscLocalDataClass)
import           Pos.Ssc.Class.Storage   (SscGStateClass)
import           Pos.Ssc.Extra           (MonadSscMem, sscApplyBlocks, sscNormalize,
                                          sscRollbackBlocks)
import           Pos.Ssc.Util            (toSscBlock)
import           Pos.Txp.Core            (TxPayload)
import           Pos.Txp.MemState        (MonadTxpMem)
import           Pos.Txp.Settings        (TxpBlock, TxpBlund, TxpGlobalSettings (..))
import           Pos.Update.Context      (UpdateContext)
import           Pos.Update.Core         (UpdateBlock, UpdatePayload)
import           Pos.Update.Logic        (usApplyBlocks, usNormalize, usRollbackBlocks)
import           Pos.Update.Poll         (PollModifier)
import           Pos.Util                (Some (..), spanSafe)
import           Pos.Util.Chrono         (NE, NewestFirst (..), OldestFirst (..))
import           Pos.WorkMode.Class      (TxpExtra_TMP)
#ifdef WITH_EXPLORER
import           Pos.Explorer.Txp        (eTxNormalize)
#else
import           Pos.Txp.Logic           (txNormalize)
#endif

-- | Set of basic constraints used by high-level block processing.
type MonadBlockBase ssc ctx m
     = ( MonadSlogBase ssc m
       -- Needed because SSC state is fully stored in memory.
       , MonadSscMem ssc ctx m
       -- Needed to load blocks (at least delegation does it).
       , MonadBlockDB ssc m
       , MonadSscBlockDB ssc m
       -- Needed by some components.
       , MonadGState m
       -- This constraints define block components' global logic.
       , HasLens LrcContext ctx LrcContext
       , HasLens TxpGlobalSettings ctx TxpGlobalSettings
       , SscGStateClass ssc
       , HasLens GenesisWStakeholders ctx GenesisWStakeholders
       , MonadDelegation ctx m
       , MonadReader ctx m
       )

-- | Set of constraints necessary for high-level block verification.
type MonadBlockVerify ssc ctx m = MonadBlockBase ssc ctx m

-- | Set of constraints necessary to apply or rollback blocks at high-level.
-- Also normalize mempool.
type MonadBlockApply ssc ctx m
     = ( MonadBlockBase ssc ctx m
       , MonadSlogApply ssc ctx m
       -- It's obviously needed to write something to DB, for instance.
       , MonadDB m
       -- Needed for iteration over DB.
       , MonadMask m
       -- Needed to embed custom logic.
       , MonadBListener m
       -- Needed for error reporting.
       , HasReportingContext ctx
       , MonadReader ctx m
       , MonadFormatPeers m
       -- Needed for rollback
       , Mockable CurrentTime m
       )

type MonadMempoolNormalization ssc ctx m
    = ( MonadSlogBase ssc m
      , MonadTxpMem TxpExtra_TMP ctx m
      , SscLocalDataClass ssc
      , MonadSscMem ssc ctx m
      , HasLens LrcContext ctx LrcContext
      , HasLens UpdateContext ctx UpdateContext
      , HasLens GenesisWStakeholders ctx GenesisWStakeholders
      -- Needed to load useful information from db
      , MonadBlockDB ssc m
      , MonadSscBlockDB ssc m
      , MonadGState m
      -- Needed for error reporting.
      , HasReportingContext ctx
      , MonadMask m
      , MonadReader ctx m
      , MonadFormatPeers m
      )

-- | Normalize mempool.
normalizeMempool
    :: forall ssc ctx m . (MonadMempoolNormalization ssc ctx m)
    => m ()
normalizeMempool = reportingFatal $ do
    -- We normalize all mempools except the delegation one.
    -- That's because delegation mempool normalization is harder and is done
    -- within block application.
    sscNormalize @ssc
#ifdef WITH_EXPLORER
    eTxNormalize
#else
    txNormalize
#endif
    usNormalize

-- | Applies a definitely valid prefix of blocks. This function is unsafe,
-- use it only if you understand what you're doing. That means you can break
-- system guarantees.
--
-- Invariant: all blocks have the same epoch.
applyBlocksUnsafe
    :: forall ssc ctx m . MonadBlockApply ssc ctx m
    => OldestFirst NE (Blund ssc) -> Maybe PollModifier -> m ()
applyBlocksUnsafe blunds pModifier = reportingFatal $ do
    -- Check that all blunds have the same epoch.
    unless (null nextEpoch) $ assertionFailed $
        sformat ("applyBlocksUnsafe: tried to apply more than we should"%
                 "thisEpoch"%listJson%"\nnextEpoch:"%listJson)
                (map (headerHash . fst) thisEpoch)
                (map (headerHash . fst) nextEpoch)
    -- It's essential to apply genesis block separately, before
    -- applying other blocks.
    -- That's because applying genesis block may change protocol version
    -- which may potentially change protocol rules.
    -- We would like to avoid dependencies between components, so we have
    -- chosen this approach. Related issue is CSL-660.
    -- Also note that genesis block can be only in the head, because all
    -- blocks are from the same epoch.
    case blunds ^. _Wrapped of
        (b@(Left _,_):|[])     -> app' (b:|[])
        (b@(Left _,_):|(x:xs)) -> app' (b:|[]) >> app' (x:|xs)
        _                      -> app blunds
  where
    app x = applyBlocksDbUnsafeDo x pModifier
    app' = app . OldestFirst
    (thisEpoch, nextEpoch) =
        spanSafe ((==) `on` view (_1 . epochIndexL)) $ getOldestFirst blunds

applyBlocksDbUnsafeDo
    :: forall ssc ctx m . MonadBlockApply ssc ctx m
    => OldestFirst NE (Blund ssc) -> Maybe PollModifier -> m ()
applyBlocksDbUnsafeDo blunds pModifier = do
    let blocks = fmap fst blunds
    -- Note: it's important to do 'slogApplyBlocks' first, because it
    -- puts blocks in DB.
    slogBatch <- slogApplyBlocks blunds
    TxpGlobalSettings {..} <- view (lensOf @TxpGlobalSettings)
    usBatch <- SomeBatchOp <$> usApplyBlocks (map toUpdateBlock blocks) pModifier
    delegateBatch <- SomeBatchOp <$> dlgApplyBlocks blunds
    txpBatch <- tgsApplyBlocks $ map toTxpBlund blunds
    sscBatch <- SomeBatchOp <$>
        -- TODO: pass not only 'Nothing'
        sscApplyBlocks (map toSscBlock blocks) Nothing
    GS.writeBatchGState
        [ delegateBatch
        , usBatch
        , txpBatch
        , sscBatch
        , slogBatch
        ]

-- | Rollback sequence of blocks, head-newest order expected with head being
-- current tip. It's also assumed that lock on block db is taken already.
rollbackBlocksUnsafe
    :: forall ssc ctx m. (MonadBlockApply ssc ctx m)
    => NewestFirst NE (Blund ssc)
    -> m ()
rollbackBlocksUnsafe toRollback = reportingFatal $ do
    slogRoll <- slogRollbackBlocks toRollback
    dlgRoll <- SomeBatchOp <$> dlgRollbackBlocks toRollback
    usRoll <- SomeBatchOp <$> usRollbackBlocks
                  (toRollback & each._2 %~ undoUS
                              & each._1 %~ toUpdateBlock)
    TxpGlobalSettings {..} <- view (lensOf @TxpGlobalSettings)
    txRoll <- tgsRollbackBlocks $ map toTxpBlund toRollback
    sscBatch <- SomeBatchOp <$> sscRollbackBlocks
        (map (toSscBlock . fst) toRollback)
    GS.writeBatchGState
        [ dlgRoll
        , usRoll
        , txRoll
        , sscBatch
        , slogRoll
        ]
    -- After blocks are rolled back it makes sense to recreate the
    -- delegation mempool.
    -- We don't normalize other mempools, because they are normalized
    -- in 'applyBlocksUnsafe' and we always ensure that some blocks
    -- are applied after rollback.
    dlgNormalizeOnRollback @ssc

----------------------------------------------------------------------------
-- Garbage
----------------------------------------------------------------------------

-- [CSL-1156] Need something more elegant.
toTxpBlock
    :: forall ssc.
       (HasCoreConstants, SscHelpersClass ssc)
    => Block ssc -> TxpBlock
toTxpBlock = bimap convertGenesis convertMain
  where
    convertGenesis :: GenesisBlock ssc -> Some IsGenesisHeader
    convertGenesis = Some . view gbHeader
    convertMain :: MainBlock ssc -> (Some IsMainHeader, TxPayload)
    convertMain blk = (Some $ blk ^. gbHeader, blk ^. gbBody . mbTxPayload)

-- [CSL-1156] Yes, definitely need something more elegant.
toTxpBlund
    :: forall ssc.
       (HasCoreConstants, SscHelpersClass ssc)
    => Blund ssc -> TxpBlund
toTxpBlund = bimap toTxpBlock undoTx

-- [CSL-1156] Sure, totally need something more elegant
toUpdateBlock
    :: forall ssc.
       (HasCoreConstants, SscHelpersClass ssc)
    => Block ssc -> UpdateBlock
toUpdateBlock = bimap convertGenesis convertMain
  where
    convertGenesis :: GenesisBlock ssc -> Some IsGenesisHeader
    convertGenesis = Some . view gbHeader
    convertMain :: MainBlock ssc -> (Some IsMainHeader, UpdatePayload)
    convertMain blk = (Some $ blk ^. gbHeader, blk ^. gbBody . mbUpdatePayload)<|MERGE_RESOLUTION|>--- conflicted
+++ resolved
@@ -37,15 +37,9 @@
 import           Pos.Block.Slog          (MonadSlogApply, MonadSlogBase, slogApplyBlocks,
                                           slogRollbackBlocks)
 import           Pos.Block.Types         (Blund, Undo (undoTx, undoUS))
-<<<<<<< HEAD
-import           Pos.Core                (GenesisStakeholders, HasCoreConstants,
+import           Pos.Core                (GenesisWStakeholders, HasCoreConstants,
                                           IsGenesisHeader, IsMainHeader, epochIndexL,
                                           gbBody, gbHeader, headerHash)
-=======
-import           Pos.Core                (GenesisWStakeholders, IsGenesisHeader,
-                                          IsMainHeader, epochIndexL, gbBody, gbHeader,
-                                          headerHash)
->>>>>>> 444e1e61
 import           Pos.DB                  (MonadDB, MonadGState, SomeBatchOp (..))
 import           Pos.DB.Block            (MonadBlockDB, MonadSscBlockDB)
 import           Pos.Delegation.Class    (MonadDelegation)

--- conflicted
+++ resolved
@@ -53,15 +53,10 @@
 import           Pos.Lrc                    (HasLrcContext, LrcModeFull, lrcSingleShot)
 import qualified Pos.Lrc.DB                 as LrcDB
 import           Pos.Reporting              (reportError)
-<<<<<<< HEAD
 import           Pos.Ssc.Base               (defaultSscPayload, stripSscPayload)
-import           Pos.Ssc.Extra              (MonadSscMem, sscGetLocalPayload,
-                                             sscResetLocal)
-=======
-import           Pos.Ssc                    (MonadSscMem, SscPayload, defaultSscPayload,
-                                             sscGetLocalPayload, sscResetLocal,
-                                             stripSscPayload)
->>>>>>> 6b733e06
+import           Pos.Ssc.Logic              (sscGetLocalPayload)
+import           Pos.Ssc.Mem                (MonadSscMem)
+import           Pos.Ssc.State              (sscResetLocal)
 import           Pos.StateLock              (Priority (..), StateLock, StateLockMetrics,
                                              modifyStateLock)
 import           Pos.Txp                    (MempoolExt, MonadTxpLocal (..), MonadTxpMem,

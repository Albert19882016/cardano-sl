--- conflicted
+++ resolved
@@ -301,7 +301,6 @@
     view gtGlobalCommitments <*>
     view gtGlobalOpenings
 
-<<<<<<< HEAD
 processVssCertificate :: (HashSet StakeholderId)
                       -> StakeholderId
                       -> VssCertificate
@@ -309,11 +308,5 @@
 processVssCertificate richmen addr c
     | (addressHash $ vcSigningKey c) `HS.member` richmen = do
         ok <- readerToState (sscIsDataUsefulQ VssCertificateMsg addr)
-        ok <$ when ok (gtLocalCertificates %= HM.insert addr c)
-    | otherwise = pure False
-=======
-processVssCertificate :: StakeholderId -> VssCertificate -> LDUpdate Bool
-processVssCertificate addr c = do
-    ok <- readerToState (sscIsDataUsefulQ VssCertificateMsg addr)
-    ok <$ when ok (gtLocalCertificates %= VCD.insert addr c)
->>>>>>> 4d34d109
+        ok <$ when ok (gtLocalCertificates %= VCD.insert addr c)
+    | otherwise = pure False
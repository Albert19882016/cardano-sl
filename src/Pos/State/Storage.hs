{-# LANGUAGE FlexibleContexts       #-}
{-# LANGUAGE FlexibleInstances      #-}
{-# LANGUAGE FunctionalDependencies #-}
{-# LANGUAGE MultiParamTypeClasses  #-}
{-# LANGUAGE Rank2Types             #-}
{-# LANGUAGE ScopedTypeVariables    #-}
{-# LANGUAGE TemplateHaskell        #-}
{-# LANGUAGE TypeFamilies           #-}
{-# LANGUAGE UndecidableInstances   #-}
{-# LANGUAGE ViewPatterns           #-}
{-# OPTIONS_GHC -fno-warn-redundant-constraints #-}

-- | Storage with node local state which should be persistent.

module Pos.State.Storage
       (
         Storage
       , storageFromUtxo

       , Query
       , getBlock
       , getHeadBlock
       , getBestChain
       , getGlobalSscPayload
       , getLeaders
       , getLocalTxs
       , isTxVerified
       , getOurShares
       , getParticipants
       , getThreshold
       , mayBlockBeUseful

       , ProcessBlockRes (..)
       , ProcessTxRes (..)

       , Update
       , createNewBlock
       , processBlock
       , processNewSlot
       , processTx
       ) where

import           Control.Lens            (makeClassy, use, view, (.=), (^.))
import           Control.Monad.TM        ((.=<<.))
import           Data.Acid               ()
import           Data.Default            (Default, def)
import           Data.List.NonEmpty      (NonEmpty ((:|)))
import           Data.SafeCopy           (SafeCopy (..), contain, safeGet, safePut)
import           Data.Tagged             (untag)
import           Formatting              (build, sformat, (%))
import           Serokell.AcidState      ()
import           Serokell.Util           (VerificationRes (..))
import           Universum

import           Pos.Constants           (k)
import           Pos.Crypto              (PublicKey, SecretKey, Share, Threshold,
                                          VssKeyPair, VssPublicKey)
import           Pos.Genesis             (genesisUtxo)
import           Pos.Ssc.Class.Storage   (HasSscStorage (..), SscStorageClass (..))
import           Pos.Ssc.Class.Types     (Ssc (..))
import           Pos.State.Storage.Block (BlockStorage, HasBlockStorage (blockStorage),
                                          blkCleanUp, blkCreateGenesisBlock,
                                          blkCreateNewBlock, blkProcessBlock, blkRollback,
                                          blkSetHead, getBestChain, getBlock,
                                          getHeadBlock, getLeaders, getSlotDepth,
                                          mayBlockBeUseful, mkBlockStorage)
import           Pos.State.Storage.Tx    (HasTxStorage (txStorage), TxStorage,
                                          getLocalTxs, getUtxoByDepth, isTxVerified,
                                          processTx, txApplyBlocks, txRollback,
                                          txStorageFromUtxo, txVerifyBlocks)
import           Pos.State.Storage.Types (AltChain, ProcessBlockRes (..),
                                          ProcessTxRes (..), mkPBRabort)
import           Pos.Types               (Block, EpochIndex, GenesisBlock, MainBlock,
                                          SlotId (..), SlotLeaders, Utxo, blockMpc,
                                          blockSlot, blockTxs, epochIndexL, flattenSlotId,
                                          gbHeader, headerHashG, unflattenSlotId,
                                          verifyTxAlone)
import           Pos.Util                (readerToState, _neLast)


-- | Main cardano-sl state, combining sub-states into single one.
data Storage ssc = Storage
    { -- | State of MPC.
      __mpcStorage   :: !(SscStorage ssc)
    , -- | Transactions part of /static-state/.
      __txStorage    :: !TxStorage
    , -- | Blockchain part of /static-state/.
      __blockStorage :: !(BlockStorage ssc)
    , -- | Id of last seen slot.
      _slotId        :: !SlotId
    }

-- | Classy lenses generated by TH
makeClassy ''Storage

-- | Type alias for MonadReader of storage that supports SSC.
type Query  ssc a = forall m . (Ssc ssc, MonadReader (Storage ssc) m) => m a

-- | Type alias for MonadState of storage that supports SSC.
type Update ssc a = forall m . (Ssc ssc, MonadState (Storage ssc) m) => m a

instance Ssc ssc => SafeCopy (Storage ssc) where
    putCopy Storage {..} =
        contain $
        do safePut __mpcStorage
           safePut __txStorage
           safePut __blockStorage
           safePut _slotId
    getCopy =
        contain $
        do __mpcStorage <- safeGet
           __txStorage <- safeGet
           __blockStorage <- safeGet
           _slotId <- safeGet
           return $! Storage {..}

instance HasSscStorage ssc (Storage ssc) where
    sscStorage = _mpcStorage
instance HasTxStorage (Storage ssc) where
    txStorage = _txStorage
instance HasBlockStorage (Storage ssc) ssc where
    blockStorage = _blockStorage

instance (Ssc ssc, Default (SscStorage ssc)) => Default (Storage ssc) where
    def = storageFromUtxo $ genesisUtxo def

-- | Create default storage with specified utxo
storageFromUtxo
    :: (Ssc ssc, Default (SscStorage ssc))
    => Utxo -> Storage ssc
storageFromUtxo u =
    Storage
    { __mpcStorage = def
    , __txStorage = txStorageFromUtxo u
    , __blockStorage = mkBlockStorage u
    , _slotId = unflattenSlotId 0
    }

getHeadSlot :: Query ssc (Either EpochIndex SlotId)
getHeadSlot = bimap (view epochIndexL) (view blockSlot) <$> getHeadBlock

<<<<<<< HEAD
=======
-- | Get local SSC data for inclusion into a block for slot N. (Different
-- kinds of data are included into different blocks.)
getLocalSscPayload
    :: forall ssc.
       SscStorageClass ssc
    => SlotId -> Query ssc (SscPayload ssc)
getLocalSscPayload = sscGetLocalPayload @ssc

-- | Get global SSC data.
>>>>>>> 178d5e05
getGlobalSscPayload
    :: forall ssc.
       SscStorageClass ssc
    => Query ssc (SscPayload ssc)
getGlobalSscPayload = sscGetGlobalPayload @ssc

<<<<<<< HEAD
-- | Create a new block on top of best chain if possible.
-- Block can be created if:
-- • we know genesis block for epoch from given SlotId
-- • last known block is not more than k slots away from
-- given SlotId
=======
-- | Create a new block on top of best chain if possible. Block can
-- be created if:
--
-- * we know genesis block for epoch from given SlotId
--
-- * last known block is not more than k slots away from given SlotId
>>>>>>> 178d5e05
createNewBlock
    :: (SscStorageClass ssc)
    => SecretKey
    -> SlotId
    -> SscPayload ssc
    -> Update ssc (Maybe (MainBlock ssc))
createNewBlock sk sId sscPayload = do
    ifM (readerToState (canCreateBlock sId))
        (Just <$> createNewBlockDo sk sId sscPayload)
        (pure Nothing)

createNewBlockDo
    :: forall ssc.
       (SscStorageClass ssc)
    => SecretKey -> SlotId -> SscPayload ssc -> Update ssc (MainBlock ssc)
createNewBlockDo sk sId sscPayload = do
    txs <- readerToState $ toList <$> getLocalTxs
    blk <- blkCreateNewBlock sk sId txs sscPayload
    let blocks = Right blk :| []
    sscApplyBlocks blocks
    blk <$ txApplyBlocks blocks

canCreateBlock :: SlotId -> Query ssc Bool
canCreateBlock sId = do
    maxSlotId <- canCreateBlockMax
    return (sId <= maxSlotId)
  where
    canCreateBlockMax = addKSafe . either (`SlotId` 0) identity <$> getHeadSlot
    addKSafe si = si {siSlot = min (6 * k - 1) (siSlot si + k)}

-- | Do all necessary changes when a block is received.
processBlock :: SscStorageClass ssc
    => SlotId -> Block ssc -> Update ssc (ProcessBlockRes ssc)
processBlock curSlotId blk = do
    -- TODO: I guess these checks should be part of block verification actually.
    let verifyMpc mainBlk =
            untag sscVerifyPayload (mainBlk ^. gbHeader) (mainBlk ^. blockMpc)
    let mpcRes = either (const mempty) verifyMpc blk
    let txs =
            case blk of
                Left _        -> []
                Right mainBlk -> toList $ mainBlk ^. blockTxs
    let txRes = foldMap verifyTxAlone txs
    case mpcRes <> txRes of
        VerSuccess        -> processBlockDo curSlotId blk
        VerFailure errors -> return $ mkPBRabort errors

processBlockDo
    :: forall ssc.
       SscStorageClass ssc
    => SlotId -> Block ssc -> Update ssc (ProcessBlockRes ssc)
processBlockDo curSlotId blk = do
    r <- blkProcessBlock curSlotId blk
    case r of
        PBRgood (toRollback, chain) -> do
            mpcRes <- readerToState $ sscVerifyBlocks @ssc toRollback chain
            txRes <- readerToState $ txVerifyBlocks toRollback chain
            case mpcRes <> eitherToVerResult txRes of
                VerSuccess        -> processBlockFinally toRollback chain
                VerFailure errors -> return $ mkPBRabort errors
        -- if we need block which we already know, we just use it
        PBRmore h ->
            maybe (pure r) (processBlockDo curSlotId) =<<
            readerToState (getBlock h)
        _ -> return r
  where
    eitherToVerResult = either (VerFailure . (:[])) (const VerSuccess)

-- At this point all checks have been passed and we know that we can
-- adopt this AltChain.
processBlockFinally :: forall ssc . SscStorageClass ssc => Word
                    -> AltChain ssc
                    -> Update ssc (ProcessBlockRes ssc)
processBlockFinally toRollback blocks = do
    sscRollback @ssc toRollback
    sscApplyBlocks @ssc blocks
    txRollback toRollback
    txApplyBlocks blocks
    blkRollback toRollback
    blkSetHead (blocks ^. _neLast . headerHashG)
    knownEpoch <- use (slotId . epochIndexL)
    -- When we adopt alternative chain, it may revert genesis block
    -- already created for current epoch. And we will be in situation
    -- where best chain doesn't have genesis block for current epoch.
    -- If then we need to create block in current epoch, it will be
    -- definitely invalid. To prevent it we create genesis block after
    -- possible revert. Note that createGenesisBlock function will
    -- create block only for epoch which is one more than epoch of
    -- head, so we don't perform such check here.  Also note that it
    -- is not strictly necessary, because we have `canCreateBlock`
    -- which prevents us from creating block when we are not ready,
    -- but it is still good as an optimization. Even if later we see
    -- that there were other valid blocks in old epoch, we will
    -- replace chain and everything will be fine.
    _ <- createGenesisBlock knownEpoch
    return $ PBRgood (toRollback, blocks)

-- | Do all necessary changes when new slot starts.
processNewSlot
    :: forall ssc.
       (SscStorageClass ssc)
    => SlotId -> Update ssc (Maybe (GenesisBlock ssc))
processNewSlot sId = do
    knownSlot <- use slotId
    if sId > knownSlot
       then processNewSlotDo sId
       else pure Nothing

processNewSlotDo
    :: forall ssc .
       (SscStorageClass ssc)
    => SlotId -> Update ssc (Maybe (GenesisBlock ssc))
processNewSlotDo sId@SlotId {..} = do
    slotId .= sId
    mGenBlock <-
      if siSlot == 0
         then createGenesisBlock @ssc siEpoch
         else pure Nothing
    mGenBlock <$ blkCleanUp sId

-- We create genesis block for i-th epoch when head of currently known
-- best chain is MainBlock corresponding to one of last `k` slots of
-- (i - 1)-th epoch. Main check is that epoch is (last stored epoch +
-- 1), but we also don't want to create genesis block on top of blocks
-- from previous epoch which are not from last k slots, because it's
-- practically impossible for them to be valid.
shouldCreateGenesisBlock :: EpochIndex -> Query ssc Bool
-- Genesis block for 0-th epoch is hardcoded.
shouldCreateGenesisBlock 0 = pure False
shouldCreateGenesisBlock epoch =
    doCheck . either (`SlotId` 0) identity <$> getHeadSlot
  where
    doCheck SlotId {..} = siEpoch == epoch - 1 && siSlot >= 5 * k

createGenesisBlock
    :: forall ssc.
       SscStorageClass ssc
    => EpochIndex -> Update ssc (Maybe (GenesisBlock ssc))
createGenesisBlock epoch = do
    --readerToState getHeadSlot >>= \hs ->
    --  identity $! traceM $ "[~~~~~~] createGenesisBlock: epoch="
    --                       <> pretty epoch <> ", headSlot=" <> pretty (either (`SlotId` 0) identity hs)
    ifM (readerToState $ shouldCreateGenesisBlock epoch)
        (Just <$> createGenesisBlockDo epoch)
        (pure Nothing)

createGenesisBlockDo
    :: forall ssc.
       SscStorageClass ssc
    => EpochIndex -> Update ssc (GenesisBlock ssc)
createGenesisBlockDo epoch = do
    --traceMpcLastVer
    leaders <- readerToState $ calculateLeaders epoch
    genBlock <- blkCreateGenesisBlock epoch leaders
    -- Genesis block contains no transactions,
    --    so we should update only SSC
    sscApplyBlocks $ Left genBlock :| []
    pure genBlock

calculateLeaders
    :: forall ssc.
       SscStorageClass ssc
    => EpochIndex -> Query ssc SlotLeaders
calculateLeaders epoch = do
    depth <- fromMaybe onErrorGetDepth <$> getMpcCrucialDepth epoch
    utxo <- fromMaybe onErrorGetUtxo <$> getUtxoByDepth depth
    -- TODO: overall 'calculateLeadersDo' gets utxo twice, could be optimised
    threshold <- fromMaybe onErrorGetThreshold <$> getThreshold epoch
    either onErrorCalcLeaders identity <$> sscCalculateLeaders @ssc epoch utxo threshold
  where
    onErrorGetDepth =
        panic "Depth of MPC crucial slot isn't reasonable"
    onErrorGetUtxo =
        panic "Failed to get utxo necessary for leaders calculation"
    onErrorGetThreshold =
        panic "Failed to get threshold necessary for leaders calculation"
    onErrorCalcLeaders e =
        panic (sformat ("Leaders calculation reported error: " % build) e)

-- | Get keys of nodes participating in an epoch. A node participates if,
-- when there were 'k' slots left before the end of the previous epoch, both
-- of these were true:
--
--   1. It was a stakeholder.
--   2. It had already sent us its VSS key by that time.
getParticipants
    :: forall ssc.
       SscStorageClass ssc
    => EpochIndex -> Query ssc (Maybe (NonEmpty VssPublicKey))
getParticipants epoch = do
    mDepth <- getMpcCrucialDepth epoch
    mUtxo <- getUtxoByDepth .=<<. mDepth
    case (,) <$> mDepth <*> mUtxo of
        Nothing            -> return Nothing
        Just (depth, utxo) -> sscGetParticipants @ssc depth utxo

-- slot such that data after it is used for MPC in given epoch
mpcCrucialSlot :: EpochIndex -> SlotId
mpcCrucialSlot 0     = SlotId {siEpoch = 0, siSlot = 0}
mpcCrucialSlot epoch = SlotId {siEpoch = epoch - 1, siSlot = 5 * k - 1}

getMpcCrucialDepth :: EpochIndex -> Query ssc (Maybe Word)
getMpcCrucialDepth epoch = do
    let crucialSlot = mpcCrucialSlot epoch
    (depth, slot) <- getSlotDepth crucialSlot
    if flattenSlotId slot + 2 * k < flattenSlotId (SlotId epoch 0)
        then return Nothing
        else return (Just depth)

-- | Figure out the threshold (i.e. how many secret shares would be required
-- to recover each node's secret).
getThreshold
    :: forall ssc.
       SscStorageClass ssc
    => EpochIndex -> Query ssc (Maybe Threshold)
getThreshold epoch = do
    fmap getThresholdImpl <$> getParticipants @ssc epoch
  where
    getThresholdImpl (length -> len) = fromIntegral $ len `div` 2 + len `mod` 2

<<<<<<< HEAD
=======
-- | Do something with given message, result is whether message has been
-- processed successfully (implementation defined).
processSscMessage
    :: forall ssc.
       SscStorageClass ssc
    => SscMessage ssc -> Update ssc (Maybe (SscMessage ssc))
processSscMessage = sscProcessMessage @ssc

-- | Decrypt shares (in commitments) that are intended for us and that we can
-- decrypt.
>>>>>>> 178d5e05
getOurShares
    :: forall ssc.
       SscStorageClass ssc
    => VssKeyPair -- ^ Our VSS key
    -> Integer -- ^ Random generator seed (needed for 'decryptShare')
    -> Query ssc (HashMap PublicKey Share)
getOurShares = sscGetOurShares @ssc<|MERGE_RESOLUTION|>--- conflicted
+++ resolved
@@ -139,38 +139,18 @@
 getHeadSlot :: Query ssc (Either EpochIndex SlotId)
 getHeadSlot = bimap (view epochIndexL) (view blockSlot) <$> getHeadBlock
 
-<<<<<<< HEAD
-=======
--- | Get local SSC data for inclusion into a block for slot N. (Different
--- kinds of data are included into different blocks.)
-getLocalSscPayload
-    :: forall ssc.
-       SscStorageClass ssc
-    => SlotId -> Query ssc (SscPayload ssc)
-getLocalSscPayload = sscGetLocalPayload @ssc
-
 -- | Get global SSC data.
->>>>>>> 178d5e05
 getGlobalSscPayload
     :: forall ssc.
        SscStorageClass ssc
     => Query ssc (SscPayload ssc)
 getGlobalSscPayload = sscGetGlobalPayload @ssc
 
-<<<<<<< HEAD
 -- | Create a new block on top of best chain if possible.
 -- Block can be created if:
 -- • we know genesis block for epoch from given SlotId
 -- • last known block is not more than k slots away from
 -- given SlotId
-=======
--- | Create a new block on top of best chain if possible. Block can
--- be created if:
---
--- * we know genesis block for epoch from given SlotId
---
--- * last known block is not more than k slots away from given SlotId
->>>>>>> 178d5e05
 createNewBlock
     :: (SscStorageClass ssc)
     => SecretKey
@@ -391,19 +371,8 @@
   where
     getThresholdImpl (length -> len) = fromIntegral $ len `div` 2 + len `mod` 2
 
-<<<<<<< HEAD
-=======
--- | Do something with given message, result is whether message has been
--- processed successfully (implementation defined).
-processSscMessage
-    :: forall ssc.
-       SscStorageClass ssc
-    => SscMessage ssc -> Update ssc (Maybe (SscMessage ssc))
-processSscMessage = sscProcessMessage @ssc
-
 -- | Decrypt shares (in commitments) that are intended for us and that we can
 -- decrypt.
->>>>>>> 178d5e05
 getOurShares
     :: forall ssc.
        SscStorageClass ssc

{-# LANGUAGE DeriveDataTypeable         #-}
{-# LANGUAGE DeriveGeneric              #-}
{-# LANGUAGE ExistentialQuantification  #-}
{-# LANGUAGE FlexibleContexts           #-}
{-# LANGUAGE GADTSyntax                 #-}
{-# LANGUAGE GeneralizedNewtypeDeriving #-}
{-# LANGUAGE KindSignatures             #-}
{-# LANGUAGE NamedFieldPuns             #-}
{-# LANGUAGE RankNTypes                 #-}
{-# LANGUAGE RecordWildCards            #-}
{-# LANGUAGE RecursiveDo                #-}
{-# LANGUAGE ScopedTypeVariables        #-}
{-# LANGUAGE StandaloneDeriving         #-}
{-# LANGUAGE TypeApplications           #-}

module Node (

      Node(..)
    , nodeEndPointAddress
    , NodeAction(..)
    , node

    , MessageName
    , Message (..)
    , messageName'

    , SendActions(sendTo, withConnectionTo)
    , ConversationActions(send, recv)
    , Worker
    , Listener
    , ListenerAction(..)

    , hoistListenerAction
    , hoistSendActions
    , hoistConversationActions
    , LL.NodeId(..)

    ) where

import           Control.Exception          (SomeException (..))
import           Control.Monad              (void)
import           Control.Monad.Fix          (MonadFix)
import qualified Data.ByteString.Lazy       as LBS
import           Data.Map.Strict            (Map)
import qualified Data.Map.Strict            as M
import           Data.Proxy                 (Proxy (..))
import           Formatting                 (sformat, shown, (%))
import           Mockable.Channel
import           Mockable.Class
import           Mockable.Concurrent
import           Mockable.Exception
import           Mockable.SharedAtomic
import qualified Network.Transport.Abstract as NT
import           Node.Internal              (ChannelIn (..), ChannelOut (..))
import qualified Node.Internal              as LL
import           Node.Message
import           System.Random              (StdGen)
import           System.Wlog                (WithLogger, logDebug)

data Node m = Node {
      nodeId       :: LL.NodeId
    , nodeEndPoint :: NT.EndPoint m
    }

nodeEndPointAddress :: Node m -> NT.EndPointAddress
nodeEndPointAddress = NT.address . nodeEndPoint

type Worker packing m = SendActions packing m -> m ()

-- TODO: rename all `ListenerAction` -> `Listener`?
type Listener = ListenerAction

data ListenerAction packing m where
  -- | A listener that handles a single isolated incoming message
  ListenerActionOneMsg
    :: ( Serializable packing msg, Message msg )
    => (LL.NodeId -> SendActions packing m -> msg -> m ())
    -> ListenerAction packing m

  -- | A listener that handles an incoming bi-directional conversation.
  ListenerActionConversation
    :: ( Packable packing snd, Unpackable packing rcv, Message rcv )
    => (LL.NodeId -> SendActions packing m -> ConversationActions snd rcv m -> m ())
    -> ListenerAction packing m

hoistListenerAction :: (forall a. n a -> m a) -> (forall a. m a -> n a) -> ListenerAction p n -> ListenerAction p m
hoistListenerAction nat rnat (ListenerActionOneMsg f) = ListenerActionOneMsg $
    \nId sendActions -> nat . f nId (hoistSendActions rnat nat sendActions)
hoistListenerAction nat rnat (ListenerActionConversation f) = ListenerActionConversation $
    \nId sendActions convActions ->
        nat $ f nId (hoistSendActions rnat nat sendActions)
                    (hoistConversationActions rnat convActions)

-- | Gets message type basing on type of incoming messages
listenerMessageName :: Listener packing m -> MessageName
listenerMessageName (ListenerActionOneMsg f) =
    let msgName :: Message msg => (msg -> m ()) -> Proxy msg -> MessageName
        msgName _ = messageName
    in  msgName (f undefined undefined) Proxy
listenerMessageName (ListenerActionConversation f) =
    let msgName :: Message rcv
                => (ConversationActions snd rcv m -> m ())
                -> Proxy rcv
                -> MessageName
        msgName _ = messageName
    in  msgName (f undefined undefined) Proxy

data SendActions packing m = SendActions {
       -- | Send a isolated (sessionless) message to a node
       sendTo :: forall msg .
              ( Packable packing msg, Message msg )
              => LL.NodeId
              -> msg
              -> m (),

       -- | Establish a bi-direction conversation session with a node.
       withConnectionTo
           :: forall snd rcv t .
            ( Packable packing snd, Message snd, Unpackable packing rcv )
           => LL.NodeId
           -> (ConversationActions snd rcv m -> m t)
<<<<<<< HEAD
           -> m (Either SomeException t)
=======
           -> m t
>>>>>>> 2425c900
     }

data ConversationActions body rcv m = ConversationActions {
       -- | Send a message within the context of this conversation
       send :: body -> m (),

       -- | Receive a message within the context of this conversation.
       --   'Nothing' means end of input (peer ended conversation).
       recv :: m (Maybe rcv)
     }

hoistConversationActions :: (forall a. n a -> m a) -> ConversationActions body rcv n -> ConversationActions body rcv m
hoistConversationActions nat ConversationActions {..} =
  ConversationActions send' recv'
      where
        send' = nat . send
        recv' = nat recv

hoistSendActions :: (forall a. n a -> m a) -> (forall a. m a -> n a) -> SendActions p n -> SendActions p m
hoistSendActions nat rnat SendActions {..} = SendActions sendTo' withConnectionTo'
  where
    sendTo' nodeId msg = nat $ sendTo nodeId msg
    withConnectionTo' nodeId convActionsH =
        nat $ withConnectionTo nodeId  $ \convActions -> rnat $ convActionsH $ hoistConversationActions nat convActions

type ListenerIndex packing m =
    Map MessageName (ListenerAction packing m)

makeListenerIndex :: [Listener packing m]
                  -> (ListenerIndex packing m, [MessageName])
makeListenerIndex = foldr combine (M.empty, [])
    where
    combine action (dict, existing) =
        let name = listenerMessageName action
            (replaced, dict') = M.insertLookupWithKey (\_ _ _ -> action) name action dict
            overlapping = maybe [] (const [name]) replaced
        in  (dict', overlapping ++ existing)

logOnSendFail
    :: ( WithLogger m, Mockable Catch m )
    => LL.NodeId
    -> m (Either (NT.TransportError NT.SendErrorCode) t)
    -> m (Either SomeException t)
logOnSendFail nodeId action = do
    outcome <- try action
    case outcome of
        Left  err -> do
            logDebug $ sformat ("Exception while sending "%shown%": "%shown)
                nodeId err
            pure (Left err)
        Right (Left err) -> do
            logDebug $ sformat ("Data transmition failed to "%shown%": "%shown)
                nodeId err
            pure (Left (SomeException err))
        Right (Right res) -> pure (Right res)

-- | Send actions for a given 'LL.Node'.
nodeSendActions
    :: forall m packing .
       ( Mockable Channel m, Mockable Throw m, Mockable Catch m
<<<<<<< HEAD
       , Mockable Bracket m, Mockable Fork m, Mockable SharedAtomic m
       , WithLogger m
       , Packable packing MessageName )
=======
       , Mockable Bracket m, Mockable Async m, Mockable SharedAtomic m
       , Packable packing MessageName, MonadFix m )
>>>>>>> 2425c900
    => LL.Node m
    -> packing
    -> SendActions packing m
nodeSendActions nodeUnit packing =
    SendActions nodeSendTo nodeWithConnectionTo
  where

    nodeSendTo
        :: forall msg .
           ( Packable packing msg, Message msg )
        => LL.NodeId
        -> msg
        -> m ()
    nodeSendTo = \nodeId msg ->
        void . logOnSendFail nodeId $
            LL.withOutChannel nodeUnit nodeId $ \channelOut ->
                LL.writeChannel channelOut $ concatMap LBS.toChunks
                    [ packMsg packing $ messageName' msg
                    , packMsg packing msg
                    ]

    nodeWithConnectionTo
        :: forall snd rcv t .
           ( Packable packing snd, Message snd, Unpackable packing rcv )
        => LL.NodeId
        -> (ConversationActions snd rcv m -> m t)
<<<<<<< HEAD
        -> m (Either SomeException t)
=======
        -> m t
>>>>>>> 2425c900
    nodeWithConnectionTo = \nodeId f ->
        logOnSendFail nodeId $
            LL.withInOutChannel nodeUnit nodeId $ \inchan outchan -> do
                let msgName  = messageName (Proxy :: Proxy snd)
                    cactions :: ConversationActions snd rcv m
                    cactions = nodeConversationActions nodeUnit nodeId packing inchan
                        outchan
                outcome <- LL.writeChannel outchan . LBS.toChunks $
                    packMsg packing msgName
                case outcome of
                    Left err -> pure (Left err)
                    Right _  -> Right <$> f cactions

-- | Conversation actions for a given peer and in/out channels.
nodeConversationActions
    :: forall packing snd rcv m .
       ( Mockable Throw m, Mockable Catch m, Mockable Channel m
       , WithLogger m
       , Packable packing snd
       , Unpackable packing rcv
       )
    => LL.Node m
    -> LL.NodeId
    -> packing
    -> ChannelIn m
    -> ChannelOut m
    -> ConversationActions snd rcv m
nodeConversationActions _ peerId packing inchan outchan =
    ConversationActions nodeSend nodeRecv
    where

    nodeSend = \body -> do
        void . logOnSendFail peerId $
            LL.writeChannel outchan . LBS.toChunks $ packMsg packing body

    nodeRecv = do
        next <- recvNext' inchan packing
        case next of
            End     -> pure Nothing
            NoParse -> do
                logDebug "Unexpected end of conversation input"
                pure Nothing
            Input t -> pure (Just t)

data NodeAction packing m t = NodeAction [Listener packing m] (SendActions packing m -> m t)

-- | Spin up a node. You must give a function to create listeners given the
--   'NodeId', and an action to do given the 'NodeId' and sending actions.
--   The node will stop and clean up once that action has completed. If at
--   this time there are any listeners running, they will be allowed to
--   finished.
node
    :: forall packing m t .
       ( Mockable Fork m, Mockable Throw m, Mockable Channel m
       , Mockable SharedAtomic m, Mockable Bracket m, Mockable Catch m
       , Mockable Async m
       , MonadFix m
       , Serializable packing MessageName
       , WithLogger m
       )
    => NT.Transport m
    -> StdGen
    -> packing
    -> (Node m -> m (NodeAction packing m t))
    -> m t
node transport prng packing k = do
    rec { llnode <- LL.startNode transport prng (handlerIn listenerIndex sendActions) (handlerInOut llnode listenerIndex sendActions)
        ; let nId = LL.nodeId llnode
        ; let endPoint = LL.nodeEndPoint llnode
        ; let nodeUnit = Node nId endPoint
        ; NodeAction listeners act <- k nodeUnit
          -- Index the listeners by message name, for faster lookup.
          -- TODO: report conflicting names, or statically eliminate them using
          -- DataKinds and TypeFamilies.
        ; let listenerIndex :: ListenerIndex packing m
              (listenerIndex, _conflictingNames) = makeListenerIndex listeners
        ; let sendActions = nodeSendActions llnode packing
        }
    act sendActions `finally` LL.stopNode llnode
  where
    -- Handle incoming data from unidirectional connections: try to read the
    -- message name, use it to determine a listener, parse the body, then
    -- run the listener.
    handlerIn :: ListenerIndex packing m -> SendActions packing m -> LL.NodeId -> ChannelIn m -> m ()
    handlerIn listenerIndex sendActions peerId inchan = do
        input <- recvNext' inchan packing
        case input of
            End -> logDebug "handerIn : unexpected end of input"
            -- TBD recurse and continue handling even after a no parse?
            NoParse -> logDebug "handlerIn : failed to parse message name"
            Input msgName -> do
                let listener = M.lookup msgName listenerIndex
                case listener of
                    Just (ListenerActionOneMsg action) -> do
                        input' <- recvNext' inchan packing
                        case input' of
                            End -> logDebug "handerIn : unexpected end of input"
                            NoParse -> logDebug "handlerIn : failed to parse message body"
                            Input msgBody -> do
                                action peerId sendActions msgBody
                    -- If it's a conversation listener, then that's an error, no?
                    Just (ListenerActionConversation _) -> error ("handlerIn : wrong listener type. Expected unidirectional for " ++ show msgName)
                    Nothing -> error ("handlerIn : no listener for " ++ show msgName)

    -- Handle incoming data from a bidirectional connection: try to read the
    -- message name, then choose a listener and fork a thread to run it.
    handlerInOut :: LL.Node m
                 -> ListenerIndex packing m
                 -> SendActions packing m
                 -> LL.NodeId
                 -> ChannelIn m
                 -> ChannelOut m
                 -> m ()
    handlerInOut nodeUnit listenerIndex sendActions peerId inchan outchan = do
        input <- recvNext' inchan packing
        case input of
            End -> logDebug "handlerInOut : unexpected end of input"
            NoParse -> logDebug "handlerInOut : failed to parse message name"
            Input msgName -> do
                let listener = M.lookup msgName listenerIndex
                case listener of
                    Just (ListenerActionConversation action) ->
                        let cactions = nodeConversationActions nodeUnit peerId packing
                                inchan outchan
                        in  action peerId sendActions cactions
                    Just (ListenerActionOneMsg _) -> error ("handlerInOut : wrong listener type. Expected bidirectional for " ++ show msgName)
                    Nothing -> error ("handlerInOut : no listener for " ++ show msgName)

recvNext'
    :: ( Mockable Channel m, Unpackable packing thing )
    => ChannelIn m
    -> packing
    -> m (Input thing)
recvNext' (ChannelIn chan) packing = unpackMsg packing chan<|MERGE_RESOLUTION|>--- conflicted
+++ resolved
@@ -119,11 +119,7 @@
             ( Packable packing snd, Message snd, Unpackable packing rcv )
            => LL.NodeId
            -> (ConversationActions snd rcv m -> m t)
-<<<<<<< HEAD
            -> m (Either SomeException t)
-=======
-           -> m t
->>>>>>> 2425c900
      }
 
 data ConversationActions body rcv m = ConversationActions {
@@ -184,14 +180,10 @@
 nodeSendActions
     :: forall m packing .
        ( Mockable Channel m, Mockable Throw m, Mockable Catch m
-<<<<<<< HEAD
        , Mockable Bracket m, Mockable Fork m, Mockable SharedAtomic m
-       , WithLogger m
+       , Mockable Async m
+       , WithLogger m, MonadFix m
        , Packable packing MessageName )
-=======
-       , Mockable Bracket m, Mockable Async m, Mockable SharedAtomic m
-       , Packable packing MessageName, MonadFix m )
->>>>>>> 2425c900
     => LL.Node m
     -> packing
     -> SendActions packing m
@@ -218,11 +210,7 @@
            ( Packable packing snd, Message snd, Unpackable packing rcv )
         => LL.NodeId
         -> (ConversationActions snd rcv m -> m t)
-<<<<<<< HEAD
         -> m (Either SomeException t)
-=======
-        -> m t
->>>>>>> 2425c900
     nodeWithConnectionTo = \nodeId f ->
         logOnSendFail nodeId $
             LL.withInOutChannel nodeUnit nodeId $ \inchan outchan -> do

{-# LANGUAGE ScopedTypeVariables #-}
{-# LANGUAGE TypeFamilies        #-}

-- | Transaction creation and fees

module Pos.Wallet.Web.Methods.Payment
       ( newPayment
       , newPaymentBatch
       , getTxFee
       ) where

import           Universum

<<<<<<< HEAD
import           Control.Exception.Safe (impureThrow)
import           Control.Monad.Except (runExcept)
import qualified Data.Map as M
import           Servant.Server (err405, errReasonPhrase)
import           System.Wlog (logDebug)

import           Pos.Client.KeyStorage (getSecretKeys)
import           Pos.Client.Txp.Addresses (MonadAddresses)
import           Pos.Client.Txp.Balances (MonadBalances (..))
import           Pos.Client.Txp.History (TxHistoryEntry (..))
import           Pos.Client.Txp.Network (prepareMTx)
import           Pos.Client.Txp.Util (InputSelectionPolicy (..), computeTxFee, runTxCreator)
import           Pos.Configuration (walletTxCreationDisabled)
import           Pos.Core (Coin, TxAux (..), TxOut (..), getCurrentTimestamp)
import           Pos.Core.Txp (_txOutputs)
import           Pos.Crypto (PassPhrase, ShouldCheckPassphrase (..), checkPassMatches, hash,
                             withSafeSignerUnsafe)
import           Pos.DB (MonadGState)
import           Pos.Txp (TxFee (..), Utxo)
import           Pos.Util (eitherToThrow, maybeThrow)
import           Pos.Util.Servant (encodeCType)
import           Pos.Wallet.Aeson.ClientTypes ()
import           Pos.Wallet.Aeson.WalletBackup ()
import           Pos.Wallet.Web.Account (getSKByAddressPure, getSKById)
import           Pos.Wallet.Web.ClientTypes (AccountId (..), Addr, CCoin, CId, CTx (..),
                                             CWAddressMeta (..), NewBatchPayment (..), Wal,
                                             addrMetaToAccount)
import           Pos.Wallet.Web.Error (WalletError (..))
import           Pos.Wallet.Web.Methods.History (addHistoryTxMeta, constructCTx,
                                                 getCurChainDifficulty)
import           Pos.Wallet.Web.Methods.Misc (convertCIdTOAddrs)
import           Pos.Wallet.Web.Methods.Txp (MonadWalletTxFull, coinDistrToOutputs,
                                             getPendingAddresses, rewrapTxError,
                                             submitAndSaveNewPtx)
import           Pos.Wallet.Web.Pending (mkPendingTx)
import           Pos.Wallet.Web.State (AddressInfo (..), AddressLookupMode (Ever, Existing),
                                       MonadWalletDBRead)
import           Pos.Wallet.Web.Util (decodeCTypeOrFail, getAccountAddrsOrThrow,
                                      getWalletAccountIds, getWalletAddrsDetector)
=======
import           Control.Exception                (throw)
import           Control.Monad.Except             (runExcept)
import qualified Data.Map                         as M
import           Data.Time.Units                  (Second)
import           Mockable                         (concurrently, delay)
import           Formatting                       (sformat, (%))
import qualified Formatting                       as F
import           Servant.Server                   (err405, errReasonPhrase)
import           System.Wlog                      (logDebug)

import           Pos.Aeson.ClientTypes            ()
import           Pos.Aeson.WalletBackup           ()
import           Pos.Client.Txp.Addresses         (MonadAddresses (..))
import           Pos.Client.Txp.Balances          (getOwnUtxos)
import           Pos.Client.Txp.History           (TxHistoryEntry (..))
import           Pos.Client.Txp.Util              (InputSelectionPolicy (..),
                                                   computeTxFee, runTxCreator)
import           Pos.Communication                (SendActions (..), prepareMTx)
import           Pos.Configuration                (HasNodeConfiguration,
                                                   walletTxCreationDisabled)
import           Pos.Core                         (Coin, HasConfiguration, addressF,
                                                   getCurrentTimestamp)
import           Pos.Crypto                       (PassPhrase, ShouldCheckPassphrase (..),
                                                   checkPassMatches, hash,
                                                   withSafeSignerUnsafe)
import           Pos.Infra.Configuration          (HasInfraConfiguration)
import           Pos.Ssc.GodTossing.Configuration (HasGtConfiguration)
import           Pos.Txp                          (TxFee (..), Utxo, _txOutputs)
import           Pos.Txp.Core                     (TxAux (..), TxOut (..))
import           Pos.Update.Configuration         (HasUpdateConfiguration)
import           Pos.Util                         (eitherToThrow, maybeThrow)
import           Pos.Util.LogSafe                 (logInfoS)
import           Pos.Wallet.KeyStorage            (getSecretKeys)
import           Pos.Wallet.Web.Account           (GenSeed (..), getSKByAddressPure,
                                                   getSKById)
import           Pos.Wallet.Web.ClientTypes       (AccountId (..), Addr,
                                                   CCoin, CId, CTx (..),
                                                   CWAddressMeta (..), NewBatchPayment (..),
                                                   Wal, addrMetaToAccount, mkCCoin)
import           Pos.Wallet.Web.Error             (WalletError (..))
import           Pos.Wallet.Web.Methods.History   (addHistoryTx, constructCTx,
                                                   getCurChainDifficulty)
import qualified Pos.Wallet.Web.Methods.Logic     as L
import           Pos.Wallet.Web.Methods.Txp       (coinDistrToOutputs,
                                                   getPendingAddresses, rewrapTxError,
                                                   submitAndSaveNewPtx)
import           Pos.Wallet.Web.Mode              (MonadWalletWebMode, WalletWebMode,
                                                   convertCIdTOAddrs)
import           Pos.Wallet.Web.Pending           (mkPendingTx)
import           Pos.Wallet.Web.State             (AddressLookupMode (Ever, Existing), AddressInfo (..))
import           Pos.Wallet.Web.Util              (decodeCTypeOrFail,
                                                   getAccountAddrsOrThrow,
                                                   getWalletAccountIds,
                                                   getWalletAddrsDetector)
>>>>>>> 440f597f

newPayment
    :: MonadWalletTxFull ctx m
    => PassPhrase
    -> AccountId
    -> CId Addr
    -> Coin
    -> InputSelectionPolicy
    -> m CTx
<<<<<<< HEAD
newPayment passphrase srcAccount dstAddress coin policy =
    sendMoney
        passphrase
        (AccountMoneySource srcAccount)
        (one (dstAddress, coin))
        policy
=======
newPayment sa passphrase srcAccount dstAccount coin policy =
    -- This is done for two reasons:
    -- 1. In order not to overflow relay.
    -- 2. To let other things (e. g. block processing) happen if
    -- `newPayment`s are done continuously.
    notFasterThan (6 :: Second) $
      sendMoney
          sa
          passphrase
          (AccountMoneySource srcAccount)
          (one (dstAccount, coin))
          policy

newPaymentBatch
    :: MonadWalletWebMode m
    => SendActions m
    -> PassPhrase
    -> NewBatchPayment
    -> m CTx
newPaymentBatch sa passphrase NewBatchPayment {..} = do
    src <- decodeCTypeOrFail npbFrom
    notFasterThan (6 :: Second) $
      sendMoney
        sa
        passphrase
        (AccountMoneySource src)
        npbTo
        npbPolicy
>>>>>>> 440f597f

newPaymentBatch
    :: MonadWalletTxFull ctx m
    => PassPhrase
    -> NewBatchPayment
    -> m CTx
newPaymentBatch passphrase NewBatchPayment {..} = do
    src <- decodeCTypeOrFail npbFrom
    sendMoney
        passphrase
        (AccountMoneySource src)
        npbTo
        npbInputSelectionPolicy

type MonadFees ctx m =
    ( MonadCatch m
    , MonadGState m
    , MonadWalletDBRead ctx m
    , MonadAddresses m
    , MonadBalances m
    )

getTxFee
     :: MonadFees ctx m
     => AccountId
     -> CId Addr
     -> Coin
     -> InputSelectionPolicy
     -> m CCoin
getTxFee srcAccount dstAccount coin policy = do
    pendingAddrs <- getPendingAddresses policy
    utxo <- getMoneySourceUtxo (AccountMoneySource srcAccount)
    outputs <- coinDistrToOutputs $ one (dstAccount, coin)
    TxFee fee <- rewrapTxError "Cannot compute transaction fee" $
        eitherToThrow =<< runTxCreator policy (computeTxFee pendingAddrs utxo outputs)
    pure $ encodeCType fee

data MoneySource
    = WalletMoneySource (CId Wal)
    | AccountMoneySource AccountId
    | AddressMoneySource CWAddressMeta
    deriving (Show, Eq)

getMoneySourceAddresses
    :: (MonadThrow m, MonadWalletDBRead ctx m)
    => MoneySource -> m [CWAddressMeta]
getMoneySourceAddresses (AddressMoneySource addrId) = return $ one addrId
getMoneySourceAddresses (AccountMoneySource accId) =
    map adiCWAddressMeta <$> getAccountAddrsOrThrow Existing accId
getMoneySourceAddresses (WalletMoneySource wid) =
    getWalletAccountIds wid >>=
    concatMapM (getMoneySourceAddresses . AccountMoneySource)

getSomeMoneySourceAccount
    :: (MonadThrow m, MonadWalletDBRead ctx m)
    => MoneySource -> m AccountId
getSomeMoneySourceAccount (AddressMoneySource addrId) =
    return $ addrMetaToAccount addrId
getSomeMoneySourceAccount (AccountMoneySource accId) = return accId
getSomeMoneySourceAccount (WalletMoneySource wid) = do
    wAddr <- (head <$> getWalletAccountIds wid) >>= maybeThrow noWallets
    getSomeMoneySourceAccount (AccountMoneySource wAddr)
  where
    noWallets = InternalError "Wallet has no accounts"

getMoneySourceWallet :: MoneySource -> CId Wal
getMoneySourceWallet (AddressMoneySource addrId) = cwamWId addrId
getMoneySourceWallet (AccountMoneySource accId)  = aiWId accId
getMoneySourceWallet (WalletMoneySource wid)     = wid

getMoneySourceUtxo
    :: (MonadThrow m, MonadWalletDBRead ctx m, MonadBalances m)
    => MoneySource -> m Utxo
getMoneySourceUtxo =
    getMoneySourceAddresses >=>
    mapM (decodeCTypeOrFail . cwamId) >=>
    getOwnUtxos

sendMoney
    :: (MonadWalletTxFull ctx m)
    => PassPhrase
    -> MoneySource
    -> NonEmpty (CId Addr, Coin)
    -> InputSelectionPolicy
    -> m CTx
sendMoney passphrase moneySource dstDistr policy = do
    when walletTxCreationDisabled $
        throwM err405
        { errReasonPhrase = "Transaction creation is disabled by configuration!"
        }

    let srcWallet = getMoneySourceWallet moneySource
    rootSk <- getSKById srcWallet
    checkPassMatches passphrase rootSk `whenNothing`
        throwM (RequestError "Passphrase doesn't match")
    addrMetas' <- getMoneySourceAddresses moneySource
    addrMetas <- nonEmpty addrMetas' `whenNothing`
        throwM (RequestError "Given money source has no addresses!")

    srcAddrs <- convertCIdTOAddrs $ map cwamId addrMetas

    logDebug "sendMoney: processed addrs"

    let metasAndAdrresses = M.fromList $ zip (toList srcAddrs) (toList addrMetas)
    allSecrets <- getSecretKeys

    let getSigner addr = runIdentity $ do
          let addrMeta =
                  fromMaybe (error "Corresponding adress meta not found")
                            (M.lookup addr metasAndAdrresses)
          case runExcept $ getSKByAddressPure allSecrets (ShouldCheckPassphrase False) passphrase addrMeta of
              Left err -> impureThrow err
              Right sk -> withSafeSignerUnsafe sk (pure passphrase) pure

    relatedAccount <- getSomeMoneySourceAccount moneySource
    outputs <- coinDistrToOutputs dstDistr
    pendingAddrs <- getPendingAddresses policy
    th <- rewrapTxError "Cannot send transaction" $ do
        (txAux, inpTxOuts') <-
            prepareMTx getSigner pendingAddrs policy srcAddrs outputs (relatedAccount, passphrase)

        ts <- Just <$> getCurrentTimestamp
        let tx = taTx txAux
            txHash = hash tx
            inpTxOuts = toList inpTxOuts'
            dstAddrs  = map txOutAddress . toList $
                        _txOutputs tx
            th = THEntry txHash tx Nothing inpTxOuts dstAddrs ts
        ptx <- mkPendingTx srcWallet txHash txAux th

        th <$ submitAndSaveNewPtx ptx

    -- We add TxHistoryEntry's meta created by us in advance
    -- to make TxHistoryEntry in CTx consistent with entry in history.
    _ <- addHistoryTxMeta srcWallet th
    diff <- getCurChainDifficulty
    srcWalletAddrsDetector <- getWalletAddrsDetector Ever srcWallet

    logDebug "sendMoney: constructing response"
<<<<<<< HEAD
    fst <$> constructCTx srcWallet srcWalletAddrsDetector diff th
=======
    fst <$> constructCTx srcWallet srcWalletAddrsDetector diff th
  where
     -- TODO eliminate copy-paste
     listF separator formatter =
         F.later $ fold . intersperse separator . fmap (F.bprint formatter)

----------------------------------------------------------------------------
-- Utilities
----------------------------------------------------------------------------

notFasterThan :: Second -> WalletWebMode a -> WalletWebMode a
notFasterThan time action = fst <$> concurrently action (delay time)
>>>>>>> 440f597f
<|MERGE_RESOLUTION|>--- conflicted
+++ resolved
@@ -11,10 +11,11 @@
 
 import           Universum
 
-<<<<<<< HEAD
 import           Control.Exception.Safe (impureThrow)
 import           Control.Monad.Except (runExcept)
 import qualified Data.Map as M
+import           Data.Time.Units (Second)
+import           Mockable (Concurrently, Delay, Mockable, concurrently, delay)
 import           Servant.Server (err405, errReasonPhrase)
 import           System.Wlog (logDebug)
 
@@ -51,62 +52,6 @@
                                        MonadWalletDBRead)
 import           Pos.Wallet.Web.Util (decodeCTypeOrFail, getAccountAddrsOrThrow,
                                       getWalletAccountIds, getWalletAddrsDetector)
-=======
-import           Control.Exception                (throw)
-import           Control.Monad.Except             (runExcept)
-import qualified Data.Map                         as M
-import           Data.Time.Units                  (Second)
-import           Mockable                         (concurrently, delay)
-import           Formatting                       (sformat, (%))
-import qualified Formatting                       as F
-import           Servant.Server                   (err405, errReasonPhrase)
-import           System.Wlog                      (logDebug)
-
-import           Pos.Aeson.ClientTypes            ()
-import           Pos.Aeson.WalletBackup           ()
-import           Pos.Client.Txp.Addresses         (MonadAddresses (..))
-import           Pos.Client.Txp.Balances          (getOwnUtxos)
-import           Pos.Client.Txp.History           (TxHistoryEntry (..))
-import           Pos.Client.Txp.Util              (InputSelectionPolicy (..),
-                                                   computeTxFee, runTxCreator)
-import           Pos.Communication                (SendActions (..), prepareMTx)
-import           Pos.Configuration                (HasNodeConfiguration,
-                                                   walletTxCreationDisabled)
-import           Pos.Core                         (Coin, HasConfiguration, addressF,
-                                                   getCurrentTimestamp)
-import           Pos.Crypto                       (PassPhrase, ShouldCheckPassphrase (..),
-                                                   checkPassMatches, hash,
-                                                   withSafeSignerUnsafe)
-import           Pos.Infra.Configuration          (HasInfraConfiguration)
-import           Pos.Ssc.GodTossing.Configuration (HasGtConfiguration)
-import           Pos.Txp                          (TxFee (..), Utxo, _txOutputs)
-import           Pos.Txp.Core                     (TxAux (..), TxOut (..))
-import           Pos.Update.Configuration         (HasUpdateConfiguration)
-import           Pos.Util                         (eitherToThrow, maybeThrow)
-import           Pos.Util.LogSafe                 (logInfoS)
-import           Pos.Wallet.KeyStorage            (getSecretKeys)
-import           Pos.Wallet.Web.Account           (GenSeed (..), getSKByAddressPure,
-                                                   getSKById)
-import           Pos.Wallet.Web.ClientTypes       (AccountId (..), Addr,
-                                                   CCoin, CId, CTx (..),
-                                                   CWAddressMeta (..), NewBatchPayment (..),
-                                                   Wal, addrMetaToAccount, mkCCoin)
-import           Pos.Wallet.Web.Error             (WalletError (..))
-import           Pos.Wallet.Web.Methods.History   (addHistoryTx, constructCTx,
-                                                   getCurChainDifficulty)
-import qualified Pos.Wallet.Web.Methods.Logic     as L
-import           Pos.Wallet.Web.Methods.Txp       (coinDistrToOutputs,
-                                                   getPendingAddresses, rewrapTxError,
-                                                   submitAndSaveNewPtx)
-import           Pos.Wallet.Web.Mode              (MonadWalletWebMode, WalletWebMode,
-                                                   convertCIdTOAddrs)
-import           Pos.Wallet.Web.Pending           (mkPendingTx)
-import           Pos.Wallet.Web.State             (AddressLookupMode (Ever, Existing), AddressInfo (..))
-import           Pos.Wallet.Web.Util              (decodeCTypeOrFail,
-                                                   getAccountAddrsOrThrow,
-                                                   getWalletAccountIds,
-                                                   getWalletAddrsDetector)
->>>>>>> 440f597f
 
 newPayment
     :: MonadWalletTxFull ctx m
@@ -116,43 +61,17 @@
     -> Coin
     -> InputSelectionPolicy
     -> m CTx
-<<<<<<< HEAD
 newPayment passphrase srcAccount dstAddress coin policy =
-    sendMoney
-        passphrase
-        (AccountMoneySource srcAccount)
-        (one (dstAddress, coin))
-        policy
-=======
-newPayment sa passphrase srcAccount dstAccount coin policy =
     -- This is done for two reasons:
     -- 1. In order not to overflow relay.
     -- 2. To let other things (e. g. block processing) happen if
     -- `newPayment`s are done continuously.
     notFasterThan (6 :: Second) $
       sendMoney
-          sa
           passphrase
           (AccountMoneySource srcAccount)
-          (one (dstAccount, coin))
+          (one (dstAddress, coin))
           policy
-
-newPaymentBatch
-    :: MonadWalletWebMode m
-    => SendActions m
-    -> PassPhrase
-    -> NewBatchPayment
-    -> m CTx
-newPaymentBatch sa passphrase NewBatchPayment {..} = do
-    src <- decodeCTypeOrFail npbFrom
-    notFasterThan (6 :: Second) $
-      sendMoney
-        sa
-        passphrase
-        (AccountMoneySource src)
-        npbTo
-        npbPolicy
->>>>>>> 440f597f
 
 newPaymentBatch
     :: MonadWalletTxFull ctx m
@@ -161,7 +80,8 @@
     -> m CTx
 newPaymentBatch passphrase NewBatchPayment {..} = do
     src <- decodeCTypeOrFail npbFrom
-    sendMoney
+    notFasterThan (6 :: Second) $
+      sendMoney
         passphrase
         (AccountMoneySource src)
         npbTo
@@ -292,19 +212,12 @@
     srcWalletAddrsDetector <- getWalletAddrsDetector Ever srcWallet
 
     logDebug "sendMoney: constructing response"
-<<<<<<< HEAD
     fst <$> constructCTx srcWallet srcWalletAddrsDetector diff th
-=======
-    fst <$> constructCTx srcWallet srcWalletAddrsDetector diff th
-  where
-     -- TODO eliminate copy-paste
-     listF separator formatter =
-         F.later $ fold . intersperse separator . fmap (F.bprint formatter)
 
 ----------------------------------------------------------------------------
 -- Utilities
 ----------------------------------------------------------------------------
 
-notFasterThan :: Second -> WalletWebMode a -> WalletWebMode a
-notFasterThan time action = fst <$> concurrently action (delay time)
->>>>>>> 440f597f
+notFasterThan ::
+       (Mockable Concurrently m, Mockable Delay m) => Second -> m a -> m a
+notFasterThan time action = fst <$> concurrently action (delay time)